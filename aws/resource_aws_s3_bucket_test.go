--- conflicted
+++ resolved
@@ -1305,10 +1305,6 @@
 			{
 				Config: testAccAWSS3BucketConfigWithLifecycle(bucketName),
 				Check: resource.ComposeTestCheckFunc(
-<<<<<<< HEAD
-					testAccCheckAWSS3BucketExistsWithProvider("aws_s3_bucket.bucket", testAccAwsRegionProviderFunc("us-west-2", &providers)),
-					testAccCheckAWSS3BucketExistsWithProvider("aws_s3_bucket.destination", testAccAwsRegionProviderFunc("eu-west-1", &providers)),
-=======
 					testAccCheckAWSS3BucketExists(resourceName),
 					resource.TestCheckResourceAttr(resourceName, "lifecycle_rule.0.id", "id1"),
 					resource.TestCheckResourceAttr(resourceName, "lifecycle_rule.0.prefix", "path1/"),
@@ -1367,7 +1363,6 @@
 						"days":          "0",
 						"storage_class": "GLACIER",
 					}),
->>>>>>> c4c7650f
 				),
 			},
 			{
