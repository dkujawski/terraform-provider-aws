package appstream

import (
	"context"
	"fmt"
	"log"
	"time"

	"github.com/aws/aws-sdk-go/aws"
	"github.com/aws/aws-sdk-go/service/appstream"
	"github.com/hashicorp/aws-sdk-go-base/v2/awsv1shim/v2/tfawserr"
	"github.com/hashicorp/terraform-plugin-sdk/v2/diag"
	"github.com/hashicorp/terraform-plugin-sdk/v2/helper/resource"
	"github.com/hashicorp/terraform-plugin-sdk/v2/helper/schema"
	"github.com/hashicorp/terraform-plugin-sdk/v2/helper/validation"
	"github.com/hashicorp/terraform-provider-aws/internal/conns"
	"github.com/hashicorp/terraform-provider-aws/internal/flex"
	tftags "github.com/hashicorp/terraform-provider-aws/internal/tags"
	"github.com/hashicorp/terraform-provider-aws/internal/verify"
)

func ResourceImageBuilder() *schema.Resource {
	return &schema.Resource{
		CreateWithoutTimeout: resourceImageBuilderCreate,
		ReadWithoutTimeout:   resourceImageBuilderRead,
		UpdateWithoutTimeout: resourceImageBuilderUpdate,
		DeleteWithoutTimeout: resourceImageBuilderDelete,
		Importer: &schema.ResourceImporter{
			StateContext: schema.ImportStatePassthroughContext,
		},
		Schema: map[string]*schema.Schema{
			"access_endpoint": {
				Type:     schema.TypeSet,
				Optional: true,
				ForceNew: true,
				MinItems: 1,
				MaxItems: 4,
				Elem: &schema.Resource{
					Schema: map[string]*schema.Schema{
						"endpoint_type": {
							Type:         schema.TypeString,
							Required:     true,
							ValidateFunc: validation.StringInSlice(appstream.AccessEndpointType_Values(), false),
						},
						"vpce_id": {
							Type:     schema.TypeString,
							Optional: true,
							Computed: true,
						},
					},
				},
			},
			"appstream_agent_version": {
				Type:         schema.TypeString,
				Optional:     true,
				Computed:     true,
				ForceNew:     true,
				ValidateFunc: validation.StringLenBetween(1, 100),
			},
			"arn": {
				Type:     schema.TypeString,
				Computed: true,
			},
			"created_time": {
				Type:     schema.TypeString,
				Computed: true,
			},
			"description": {
				Type:         schema.TypeString,
				Optional:     true,
				Computed:     true,
				ForceNew:     true,
				ValidateFunc: validation.StringLenBetween(0, 256),
			},
			"display_name": {
				Type:         schema.TypeString,
				Optional:     true,
				Computed:     true,
				ForceNew:     true,
				ValidateFunc: validation.StringLenBetween(0, 100),
			},
			"domain_join_info": {
				Type:     schema.TypeList,
				MaxItems: 1,
				Optional: true,
				Computed: true,
				ForceNew: true,
				Elem: &schema.Resource{
					Schema: map[string]*schema.Schema{
						"directory_name": {
							Type:     schema.TypeString,
							Optional: true,
						},
						"organizational_unit_distinguished_name": {
							Type:     schema.TypeString,
							Optional: true,
						},
					},
				},
			},
			"enable_default_internet_access": {
				Type:     schema.TypeBool,
				Optional: true,
				Computed: true,
				ForceNew: true,
			},
			"iam_role_arn": {
				Type:         schema.TypeString,
				Optional:     true,
				Computed:     true,
				ForceNew:     true,
				ValidateFunc: verify.ValidARN,
			},
			"image_arn": {
				Type:         schema.TypeString,
				Optional:     true,
				Computed:     true,
				ForceNew:     true,
				ExactlyOneOf: []string{"image_arn", "image_name"},
				ValidateFunc: verify.ValidARN,
			},
			"image_name": {
				Type:         schema.TypeString,
				Optional:     true,
				Computed:     true,
				ForceNew:     true,
				ExactlyOneOf: []string{"image_name", "image_arn"},
			},
			"instance_type": {
				Type:     schema.TypeString,
				Required: true,
				ForceNew: true,
			},
			"name": {
				Type:     schema.TypeString,
				Required: true,
				ForceNew: true,
			},
			"state": {
				Type:     schema.TypeString,
				Computed: true,
			},
			"vpc_config": {
				Type:     schema.TypeList,
				MaxItems: 1,
				Optional: true,
				Computed: true,
				ForceNew: true,
				Elem: &schema.Resource{
					Schema: map[string]*schema.Schema{
						"security_group_ids": {
							Type:     schema.TypeSet,
							Optional: true,
							Computed: true,
							Elem:     &schema.Schema{Type: schema.TypeString},
						},
						"subnet_ids": {
							Type:     schema.TypeSet,
							Optional: true,
							Computed: true,
							Elem:     &schema.Schema{Type: schema.TypeString},
						},
					},
				},
			},
			"tags":     tftags.TagsSchema(),
			"tags_all": tftags.TagsSchemaComputed(),
		},
		CustomizeDiff: verify.SetTagsDiff,
	}
}

func resourceImageBuilderCreate(ctx context.Context, d *schema.ResourceData, meta interface{}) diag.Diagnostics {
	conn := meta.(*conns.AWSClient).AppStreamConn
	defaultTagsConfig := meta.(*conns.AWSClient).DefaultTagsConfig
	tags := defaultTagsConfig.MergeTags(tftags.New(d.Get("tags").(map[string]interface{})))

	name := d.Get("name").(string)

	input := &appstream.CreateImageBuilderInput{
		Name:         aws.String(name),
		InstanceType: aws.String(d.Get("instance_type").(string)),
	}

	if v, ok := d.GetOk("access_endpoint"); ok && v.(*schema.Set).Len() > 0 {
		input.AccessEndpoints = expandAccessEndpoints(v.(*schema.Set).List())
	}

	if v, ok := d.GetOk("description"); ok {
		input.Description = aws.String(v.(string))
	}

	if v, ok := d.GetOk("appstream_agent_version"); ok {
		input.AppstreamAgentVersion = aws.String(v.(string))
	}

	if v, ok := d.GetOk("display_name"); ok {
		input.DisplayName = aws.String(v.(string))
	}

	if v, ok := d.GetOk("domain_join_info"); ok && len(v.([]interface{})) > 0 && v.([]interface{})[0] != nil {
		input.DomainJoinInfo = expandDomainJoinInfo(v.([]interface{}))
	}

	if v, ok := d.GetOk("enable_default_internet_access"); ok {
		input.EnableDefaultInternetAccess = aws.Bool(v.(bool))
	}

	if v, ok := d.GetOk("image_arn"); ok {
		input.ImageArn = aws.String(v.(string))
	}

	if v, ok := d.GetOk("image_name"); ok {
		input.ImageName = aws.String(v.(string))
	}

	if v, ok := d.GetOk("iam_role_arn"); ok {
		input.IamRoleArn = aws.String(v.(string))
	}

	if v, ok := d.GetOk("vpc_config"); ok && len(v.([]interface{})) > 0 && v.([]interface{})[0] != nil {
		input.VpcConfig = expandImageBuilderVPCConfig(v.([]interface{}))
	}

	if len(tags) > 0 {
		input.Tags = Tags(tags.IgnoreAWS())
	}

	var err error
	var output *appstream.CreateImageBuilderOutput
	err = resource.RetryContext(ctx, iamPropagationTimeout, func() *resource.RetryError {
		output, err = conn.CreateImageBuilderWithContext(ctx, input)
		if err != nil {
			if tfawserr.ErrMessageContains(err, appstream.ErrCodeInvalidRoleException, "encountered an error because your IAM role") {
				return resource.RetryableError(err)
			}

			return resource.NonRetryableError(err)
		}

		return nil
	})

	if err != nil {
		return diag.FromErr(fmt.Errorf("error creating Appstream ImageBuilder (%s): %w", name, err))
	}

	d.SetId(aws.StringValue(output.ImageBuilder.Name))

	if _, err = waitImageBuilderStateRunning(ctx, conn, d.Id()); err != nil {
		return diag.FromErr(fmt.Errorf("error waiting for Appstream ImageBuilder (%s) to be running: %w", d.Id(), err))
	}

	return resourceImageBuilderRead(ctx, d, meta)
}

func resourceImageBuilderRead(ctx context.Context, d *schema.ResourceData, meta interface{}) diag.Diagnostics {
	conn := meta.(*conns.AWSClient).AppStreamConn

	defaultTagsConfig := meta.(*conns.AWSClient).DefaultTagsConfig
	ignoreTagsConfig := meta.(*conns.AWSClient).IgnoreTagsConfig

	imageBuilder, err := FindImageBuilderByName(ctx, conn, d.Id())

	if !d.IsNewResource() && tfawserr.ErrCodeEquals(err, appstream.ErrCodeResourceNotFoundException) {
		log.Printf("[WARN] Appstream ImageBuilder (%s) not found, removing from state", d.Id())
		d.SetId("")
		return nil
	}

	if err != nil {
		return diag.FromErr(fmt.Errorf("error reading Appstream ImageBuilder (%s): %w", d.Id(), err))
	}

	if imageBuilder == nil {
		return diag.FromErr(fmt.Errorf("error reading Appstream ImageBuilder (%s): not found after creation", d.Id()))
	}

	arn := aws.StringValue(imageBuilder.Arn)

	d.Set("appstream_agent_version", imageBuilder.AppstreamAgentVersion)
	d.Set("arn", arn)
	d.Set("created_time", aws.TimeValue(imageBuilder.CreatedTime).Format(time.RFC3339))
	d.Set("description", imageBuilder.Description)
	d.Set("display_name", imageBuilder.DisplayName)
	d.Set("enable_default_internet_access", imageBuilder.EnableDefaultInternetAccess)
	d.Set("image_arn", imageBuilder.ImageArn)
	d.Set("iam_role_arn", imageBuilder.IamRoleArn)
	d.Set("instance_type", imageBuilder.InstanceType)

	if err = d.Set("access_endpoint", flattenAccessEndpoints(imageBuilder.AccessEndpoints)); err != nil {
		return diag.FromErr(fmt.Errorf("error setting `%s` for AppStream ImageBuilder (%s): %w", "access_endpoints", d.Id(), err))
	}
<<<<<<< HEAD
	if err = d.Set("domain_join_info", []interface{}{flattenDomainInfo(imageBuilder.DomainJoinInfo)}); err != nil {
		return diag.FromErr(fmt.Errorf("error setting `%s` for AppStream ImageBuilder (%s): %w", "domain_join_info", d.Id(), err))
	}

	if err = d.Set("vpc_config", []interface{}{flattenVPCConfig(imageBuilder.VpcConfig)}); err != nil {
		return diag.FromErr(fmt.Errorf("error setting `%s` for AppStream ImageBuilder (%s): %w", "vpc_config", d.Id(), err))
=======
	if imageBuilder.DomainJoinInfo != nil {
		if err = d.Set("domain_join_info", []interface{}{flattenDomainInfo(imageBuilder.DomainJoinInfo)}); err != nil {
			return diag.FromErr(fmt.Errorf("error setting `%s` for AppStream ImageBuilder (%s): %w", "domain_join_info", d.Id(), err))
		}
	} else {
		d.Set("domain_join_info", nil)
	}

	if imageBuilder.VpcConfig != nil {
		if err = d.Set("vpc_config", []interface{}{flattenVPCConfig(imageBuilder.VpcConfig)}); err != nil {
			return diag.FromErr(fmt.Errorf("error setting `%s` for AppStream ImageBuilder (%s): %w", "vpc_config", d.Id(), err))
		}
	} else {
		d.Set("vpc_config", nil)
>>>>>>> 0fe43f3a
	}

	d.Set("name", imageBuilder.Name)
	d.Set("state", imageBuilder.State)

	tags, err := ListTags(conn, arn)
	if err != nil {
		return diag.FromErr(fmt.Errorf("error listing tags for AppStream ImageBuilder (%s): %w", arn, err))
	}

	tags = tags.IgnoreAWS().IgnoreConfig(ignoreTagsConfig)

	//lintignore:AWSR002
	if err := d.Set("tags", tags.RemoveDefaultConfig(defaultTagsConfig).Map()); err != nil {
		return diag.FromErr(fmt.Errorf("error setting tags: %w", err))
	}

	if err := d.Set("tags_all", tags.Map()); err != nil {
		return diag.FromErr(fmt.Errorf("error setting tags_all: %w", err))
	}

	return nil
}

func resourceImageBuilderUpdate(ctx context.Context, d *schema.ResourceData, meta interface{}) diag.Diagnostics {
	if d.HasChange("tags_all") {
		conn := meta.(*conns.AWSClient).AppStreamConn

		o, n := d.GetChange("tags_all")

		if err := UpdateTags(conn, d.Get("arn").(string), o, n); err != nil {
			return diag.FromErr(fmt.Errorf("error updating tags for AppStream ImageBuilder (%s): %w", d.Id(), err))
		}
	}

	return resourceImageBuilderRead(ctx, d, meta)
}

func resourceImageBuilderDelete(ctx context.Context, d *schema.ResourceData, meta interface{}) diag.Diagnostics {
	conn := meta.(*conns.AWSClient).AppStreamConn

	log.Printf("[DEBUG] Deleting AppStream Image Builder: (%s)", d.Id())
	_, err := conn.DeleteImageBuilderWithContext(ctx, &appstream.DeleteImageBuilderInput{
		Name: aws.String(d.Id()),
	})

	if tfawserr.ErrCodeEquals(err, appstream.ErrCodeResourceNotFoundException) {
		return nil
	}

	if err != nil {
		return diag.FromErr(fmt.Errorf("error deleting Appstream ImageBuilder (%s): %w", d.Id(), err))
	}

	if _, err = waitImageBuilderStateDeleted(ctx, conn, d.Id()); err != nil {
		if tfawserr.ErrCodeEquals(err, appstream.ErrCodeResourceNotFoundException) {
			return nil
		}
		return diag.FromErr(fmt.Errorf("error waiting for Appstream ImageBuilder (%s) to be deleted: %w", d.Id(), err))
	}

	return nil
}

func expandImageBuilderVPCConfig(tfList []interface{}) *appstream.VpcConfig {
	if len(tfList) == 0 {
		return nil
	}

	tfMap, ok := tfList[0].(map[string]interface{})

	if !ok {
		return nil
	}

	apiObject := &appstream.VpcConfig{}

	if v, ok := tfMap["security_group_ids"].(*schema.Set); ok && v.Len() > 0 {
		apiObject.SecurityGroupIds = flex.ExpandStringSet(v)
	}
	if v, ok := tfMap["subnet_ids"].(*schema.Set); ok && v.Len() > 0 {
		apiObject.SubnetIds = flex.ExpandStringSet(v)
	}

	return apiObject
}<|MERGE_RESOLUTION|>--- conflicted
+++ resolved
@@ -291,14 +291,6 @@
 	if err = d.Set("access_endpoint", flattenAccessEndpoints(imageBuilder.AccessEndpoints)); err != nil {
 		return diag.FromErr(fmt.Errorf("error setting `%s` for AppStream ImageBuilder (%s): %w", "access_endpoints", d.Id(), err))
 	}
-<<<<<<< HEAD
-	if err = d.Set("domain_join_info", []interface{}{flattenDomainInfo(imageBuilder.DomainJoinInfo)}); err != nil {
-		return diag.FromErr(fmt.Errorf("error setting `%s` for AppStream ImageBuilder (%s): %w", "domain_join_info", d.Id(), err))
-	}
-
-	if err = d.Set("vpc_config", []interface{}{flattenVPCConfig(imageBuilder.VpcConfig)}); err != nil {
-		return diag.FromErr(fmt.Errorf("error setting `%s` for AppStream ImageBuilder (%s): %w", "vpc_config", d.Id(), err))
-=======
 	if imageBuilder.DomainJoinInfo != nil {
 		if err = d.Set("domain_join_info", []interface{}{flattenDomainInfo(imageBuilder.DomainJoinInfo)}); err != nil {
 			return diag.FromErr(fmt.Errorf("error setting `%s` for AppStream ImageBuilder (%s): %w", "domain_join_info", d.Id(), err))
@@ -313,7 +305,6 @@
 		}
 	} else {
 		d.Set("vpc_config", nil)
->>>>>>> 0fe43f3a
 	}
 
 	d.Set("name", imageBuilder.Name)
