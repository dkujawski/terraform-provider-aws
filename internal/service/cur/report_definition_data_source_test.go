--- conflicted
+++ resolved
@@ -20,13 +20,8 @@
 	bucketName := fmt.Sprintf("tf-test-bucket-%d", sdkacctest.RandInt())
 
 	resource.ParallelTest(t, resource.TestCase{
-<<<<<<< HEAD
-		PreCheck:                 func() { acctest.PreCheck(ctx, t); testAccPreCheck(ctx, t) },
-		ErrorCheck:               acctest.ErrorCheck(t, costandusagereportservice.EndpointsID),
-=======
-		PreCheck:                 func() { acctest.PreCheck(t); acctest.PreCheckRegion(t, endpoints.UsEast1RegionID) },
+		PreCheck:                 func() { acctest.PreCheck(ctx, t); acctest.PreCheckRegion(t, endpoints.UsEast1RegionID) },
 		ErrorCheck:               acctest.ErrorCheck(t, cur.EndpointsID),
->>>>>>> 66884a86
 		ProtoV5ProviderFactories: acctest.ProtoV5ProviderFactories,
 		CheckDestroy:             testAccCheckReportDefinitionDestroy(ctx),
 		Steps: []resource.TestStep{
@@ -56,13 +51,8 @@
 	bucketName := fmt.Sprintf("tf-test-bucket-%d", sdkacctest.RandInt())
 
 	resource.ParallelTest(t, resource.TestCase{
-<<<<<<< HEAD
-		PreCheck:                 func() { acctest.PreCheck(ctx, t); testAccPreCheck(ctx, t) },
-		ErrorCheck:               acctest.ErrorCheck(t, costandusagereportservice.EndpointsID),
-=======
-		PreCheck:                 func() { acctest.PreCheck(t); acctest.PreCheckRegion(t, endpoints.UsEast1RegionID) },
+		PreCheck:                 func() { acctest.PreCheck(ctx, t); acctest.PreCheckRegion(t, endpoints.UsEast1RegionID) },
 		ErrorCheck:               acctest.ErrorCheck(t, cur.EndpointsID),
->>>>>>> 66884a86
 		ProtoV5ProviderFactories: acctest.ProtoV5ProviderFactories,
 		CheckDestroy:             testAccCheckReportDefinitionDestroy(ctx),
 		Steps: []resource.TestStep{
