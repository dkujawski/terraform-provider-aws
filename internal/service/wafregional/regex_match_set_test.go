package wafregional_test

import (
	"context"
	"fmt"
	"testing"

	"github.com/aws/aws-sdk-go/aws"
	"github.com/aws/aws-sdk-go/service/waf"
	"github.com/aws/aws-sdk-go/service/wafregional"
	"github.com/hashicorp/aws-sdk-go-base/v2/awsv1shim/v2/tfawserr"
	sdkacctest "github.com/hashicorp/terraform-plugin-sdk/v2/helper/acctest"
	"github.com/hashicorp/terraform-plugin-sdk/v2/helper/resource"
	"github.com/hashicorp/terraform-plugin-sdk/v2/terraform"
	"github.com/hashicorp/terraform-provider-aws/internal/acctest"
	"github.com/hashicorp/terraform-provider-aws/internal/conns"
	tfwaf "github.com/hashicorp/terraform-provider-aws/internal/service/waf"
	tfwafregional "github.com/hashicorp/terraform-provider-aws/internal/service/wafregional"
)

// Serialized acceptance tests due to WAF account limits
// https://docs.aws.amazon.com/waf/latest/developerguide/limits.html
func TestAccWAFRegionalRegexMatchSet_serial(t *testing.T) {
	t.Parallel()

	testCases := map[string]func(t *testing.T){
		"basic":          testAccRegexMatchSet_basic,
		"changePatterns": testAccRegexMatchSet_changePatterns,
		"noPatterns":     testAccRegexMatchSet_noPatterns,
		"disappears":     testAccRegexMatchSet_disappears,
	}

	acctest.RunSerialTests1Level(t, testCases, 0)
}

func testAccRegexMatchSet_basic(t *testing.T) {
	ctx := acctest.Context(t)
	var matchSet waf.RegexMatchSet
	var patternSet waf.RegexPatternSet
	var idx int

	resourceName := "aws_wafregional_regex_match_set.test"
	matchSetName := fmt.Sprintf("tfacc-%s", sdkacctest.RandString(5))
	patternSetName := fmt.Sprintf("tfacc-%s", sdkacctest.RandString(5))

	fieldToMatch := waf.FieldToMatch{
		Data: aws.String("User-Agent"),
		Type: aws.String("HEADER"),
	}

	resource.Test(t, resource.TestCase{
<<<<<<< HEAD
		PreCheck:                 func() { acctest.PreCheck(ctx, t); acctest.PreCheckPartitionHasService(wafregional.EndpointsID, t) },
=======
		PreCheck:                 func() { acctest.PreCheck(t); acctest.PreCheckPartitionHasService(t, wafregional.EndpointsID) },
>>>>>>> 78d002fe
		ErrorCheck:               acctest.ErrorCheck(t, wafregional.EndpointsID),
		ProtoV5ProviderFactories: acctest.ProtoV5ProviderFactories,
		CheckDestroy:             testAccCheckRegexMatchSetDestroy(ctx),
		Steps: []resource.TestStep{
			{
				Config: testAccRegexMatchSetConfig_basic(matchSetName, patternSetName),
				Check: resource.ComposeTestCheckFunc(
					testAccCheckRegexMatchSetExists(ctx, resourceName, &matchSet),
					testAccCheckRegexPatternSetExists(ctx, "aws_wafregional_regex_pattern_set.test", &patternSet),
					computeRegexMatchSetTuple(&patternSet, &fieldToMatch, "NONE", &idx),
					resource.TestCheckResourceAttr(resourceName, "name", matchSetName),
					resource.TestCheckResourceAttr(resourceName, "regex_match_tuple.#", "1"),
					resource.TestCheckTypeSetElemNestedAttrs(resourceName, "regex_match_tuple.*", map[string]string{
						"field_to_match.#":      "1",
						"field_to_match.0.data": "user-agent",
						"field_to_match.0.type": "HEADER",
						"text_transformation":   "NONE",
					}),
				),
			},
			{
				ResourceName:      resourceName,
				ImportState:       true,
				ImportStateVerify: true,
			},
		},
	})
}

func testAccRegexMatchSet_changePatterns(t *testing.T) {
	ctx := acctest.Context(t)
	var before, after waf.RegexMatchSet
	var patternSet waf.RegexPatternSet
	var idx1, idx2 int

	resourceName := "aws_wafregional_regex_match_set.test"
	matchSetName := fmt.Sprintf("tfacc-%s", sdkacctest.RandString(5))
	patternSetName := fmt.Sprintf("tfacc-%s", sdkacctest.RandString(5))

	resource.Test(t, resource.TestCase{
<<<<<<< HEAD
		PreCheck:                 func() { acctest.PreCheck(ctx, t); acctest.PreCheckPartitionHasService(wafregional.EndpointsID, t) },
=======
		PreCheck:                 func() { acctest.PreCheck(t); acctest.PreCheckPartitionHasService(t, wafregional.EndpointsID) },
>>>>>>> 78d002fe
		ErrorCheck:               acctest.ErrorCheck(t, wafregional.EndpointsID),
		ProtoV5ProviderFactories: acctest.ProtoV5ProviderFactories,
		CheckDestroy:             testAccCheckRegexMatchSetDestroy(ctx),
		Steps: []resource.TestStep{
			{
				Config: testAccRegexMatchSetConfig_basic(matchSetName, patternSetName),
				Check: resource.ComposeAggregateTestCheckFunc(
					testAccCheckRegexMatchSetExists(ctx, resourceName, &before),
					testAccCheckRegexPatternSetExists(ctx, "aws_wafregional_regex_pattern_set.test", &patternSet),
					computeRegexMatchSetTuple(&patternSet, &waf.FieldToMatch{Data: aws.String("User-Agent"), Type: aws.String("HEADER")}, "NONE", &idx1),
					resource.TestCheckResourceAttr(resourceName, "name", matchSetName),
					resource.TestCheckResourceAttr(resourceName, "regex_match_tuple.#", "1"),
					resource.TestCheckTypeSetElemNestedAttrs(resourceName, "regex_match_tuple.*", map[string]string{
						"field_to_match.#":      "1",
						"field_to_match.0.data": "user-agent",
						"field_to_match.0.type": "HEADER",
						"text_transformation":   "NONE",
					}),
				),
			},
			{
				Config: testAccRegexMatchSetConfig_changePatterns(matchSetName, patternSetName),
				Check: resource.ComposeAggregateTestCheckFunc(
					testAccCheckRegexMatchSetExists(ctx, resourceName, &after),
					resource.TestCheckResourceAttr(resourceName, "name", matchSetName),
					resource.TestCheckResourceAttr(resourceName, "regex_match_tuple.#", "1"),

					computeRegexMatchSetTuple(&patternSet, &waf.FieldToMatch{Data: aws.String("Referer"), Type: aws.String("HEADER")}, "COMPRESS_WHITE_SPACE", &idx2),
					resource.TestCheckTypeSetElemNestedAttrs(resourceName, "regex_match_tuple.*", map[string]string{
						"field_to_match.#":      "1",
						"field_to_match.0.data": "referer",
						"field_to_match.0.type": "HEADER",
						"text_transformation":   "COMPRESS_WHITE_SPACE",
					}),
				),
			},
			{
				ResourceName:      resourceName,
				ImportState:       true,
				ImportStateVerify: true,
			},
		},
	})
}

func testAccRegexMatchSet_noPatterns(t *testing.T) {
	ctx := acctest.Context(t)
	var matchSet waf.RegexMatchSet
	resourceName := "aws_wafregional_regex_match_set.test"
	matchSetName := fmt.Sprintf("tfacc-%s", sdkacctest.RandString(5))

	resource.Test(t, resource.TestCase{
<<<<<<< HEAD
		PreCheck:                 func() { acctest.PreCheck(ctx, t); acctest.PreCheckPartitionHasService(wafregional.EndpointsID, t) },
=======
		PreCheck:                 func() { acctest.PreCheck(t); acctest.PreCheckPartitionHasService(t, wafregional.EndpointsID) },
>>>>>>> 78d002fe
		ErrorCheck:               acctest.ErrorCheck(t, wafregional.EndpointsID),
		ProtoV5ProviderFactories: acctest.ProtoV5ProviderFactories,
		CheckDestroy:             testAccCheckRegexMatchSetDestroy(ctx),
		Steps: []resource.TestStep{
			{
				Config: testAccRegexMatchSetConfig_noPatterns(matchSetName),
				Check: resource.ComposeAggregateTestCheckFunc(
					testAccCheckRegexMatchSetExists(ctx, resourceName, &matchSet),
					resource.TestCheckResourceAttr(resourceName, "name", matchSetName),
					resource.TestCheckResourceAttr(resourceName, "regex_match_tuple.#", "0"),
				),
			},
			{
				ResourceName:      resourceName,
				ImportState:       true,
				ImportStateVerify: true,
			},
		},
	})
}

func testAccRegexMatchSet_disappears(t *testing.T) {
	ctx := acctest.Context(t)
	var matchSet waf.RegexMatchSet
	resourceName := "aws_wafregional_regex_match_set.test"
	matchSetName := fmt.Sprintf("tfacc-%s", sdkacctest.RandString(5))
	patternSetName := fmt.Sprintf("tfacc-%s", sdkacctest.RandString(5))

	resource.Test(t, resource.TestCase{
<<<<<<< HEAD
		PreCheck:                 func() { acctest.PreCheck(ctx, t); acctest.PreCheckPartitionHasService(wafregional.EndpointsID, t) },
=======
		PreCheck:                 func() { acctest.PreCheck(t); acctest.PreCheckPartitionHasService(t, wafregional.EndpointsID) },
>>>>>>> 78d002fe
		ErrorCheck:               acctest.ErrorCheck(t, wafregional.EndpointsID),
		ProtoV5ProviderFactories: acctest.ProtoV5ProviderFactories,
		CheckDestroy:             testAccCheckRegexMatchSetDestroy(ctx),
		Steps: []resource.TestStep{
			{
				Config: testAccRegexMatchSetConfig_basic(matchSetName, patternSetName),
				Check: resource.ComposeTestCheckFunc(
					testAccCheckRegexMatchSetExists(ctx, resourceName, &matchSet),
					acctest.CheckResourceDisappears(ctx, acctest.Provider, tfwafregional.ResourceRegexMatchSet(), resourceName),
				),
				ExpectNonEmptyPlan: true,
			},
		},
	})
}

func testAccCheckRegexMatchSetExists(ctx context.Context, n string, v *waf.RegexMatchSet) resource.TestCheckFunc {
	return func(s *terraform.State) error {
		rs, ok := s.RootModule().Resources[n]
		if !ok {
			return fmt.Errorf("Not found: %s", n)
		}

		if rs.Primary.ID == "" {
			return fmt.Errorf("No WAF Regional Regex Match Set ID is set")
		}

		conn := acctest.Provider.Meta().(*conns.AWSClient).WAFRegionalConn()
		resp, err := conn.GetRegexMatchSetWithContext(ctx, &waf.GetRegexMatchSetInput{
			RegexMatchSetId: aws.String(rs.Primary.ID),
		})

		if err != nil {
			return err
		}

		if *resp.RegexMatchSet.RegexMatchSetId == rs.Primary.ID {
			*v = *resp.RegexMatchSet
			return nil
		}

		return fmt.Errorf("WAF Regional Regex Match Set (%s) not found", rs.Primary.ID)
	}
}

func testAccCheckRegexMatchSetDestroy(ctx context.Context) resource.TestCheckFunc {
	return func(s *terraform.State) error {
		for _, rs := range s.RootModule().Resources {
			if rs.Type != "aws_wafregional_regex_match_set" {
				continue
			}

			conn := acctest.Provider.Meta().(*conns.AWSClient).WAFRegionalConn()
			resp, err := conn.GetRegexMatchSetWithContext(ctx, &waf.GetRegexMatchSetInput{
				RegexMatchSetId: aws.String(rs.Primary.ID),
			})

			if err == nil {
				if *resp.RegexMatchSet.RegexMatchSetId == rs.Primary.ID {
					return fmt.Errorf("WAF Regional Regex Match Set %s still exists", rs.Primary.ID)
				}
			}

			// Return nil if the Regex Pattern Set is already destroyed
			if tfawserr.ErrCodeEquals(err, wafregional.ErrCodeWAFNonexistentItemException) {
				return nil
			}

			return err
		}

		return nil
	}
}

func testAccRegexMatchSetConfig_basic(matchSetName, patternSetName string) string {
	return fmt.Sprintf(`
resource "aws_wafregional_regex_match_set" "test" {
  name = "%s"

  regex_match_tuple {
    field_to_match {
      data = "User-Agent"
      type = "HEADER"
    }

    regex_pattern_set_id = aws_wafregional_regex_pattern_set.test.id
    text_transformation  = "NONE"
  }
}

resource "aws_wafregional_regex_pattern_set" "test" {
  name                  = "%s"
  regex_pattern_strings = ["one", "two"]
}
`, matchSetName, patternSetName)
}

func testAccRegexMatchSetConfig_changePatterns(matchSetName, patternSetName string) string {
	return fmt.Sprintf(`
resource "aws_wafregional_regex_match_set" "test" {
  name = "%s"

  regex_match_tuple {
    field_to_match {
      data = "Referer"
      type = "HEADER"
    }

    regex_pattern_set_id = aws_wafregional_regex_pattern_set.test.id
    text_transformation  = "COMPRESS_WHITE_SPACE"
  }
}

resource "aws_wafregional_regex_pattern_set" "test" {
  name                  = "%s"
  regex_pattern_strings = ["one", "two"]
}
`, matchSetName, patternSetName)
}

func testAccRegexMatchSetConfig_noPatterns(matchSetName string) string {
	return fmt.Sprintf(`
resource "aws_wafregional_regex_match_set" "test" {
  name = "%s"
}
`, matchSetName)
}

func computeRegexMatchSetTuple(patternSet *waf.RegexPatternSet, fieldToMatch *waf.FieldToMatch, textTransformation string, idx *int) resource.TestCheckFunc {
	return func(s *terraform.State) error {
		m := map[string]interface{}{
			"field_to_match":       tfwaf.FlattenFieldToMatch(fieldToMatch),
			"regex_pattern_set_id": *patternSet.RegexPatternSetId,
			"text_transformation":  textTransformation,
		}

		*idx = tfwaf.RegexMatchSetTupleHash(m)

		return nil
	}
}<|MERGE_RESOLUTION|>--- conflicted
+++ resolved
@@ -49,11 +49,7 @@
 	}
 
 	resource.Test(t, resource.TestCase{
-<<<<<<< HEAD
-		PreCheck:                 func() { acctest.PreCheck(ctx, t); acctest.PreCheckPartitionHasService(wafregional.EndpointsID, t) },
-=======
-		PreCheck:                 func() { acctest.PreCheck(t); acctest.PreCheckPartitionHasService(t, wafregional.EndpointsID) },
->>>>>>> 78d002fe
+		PreCheck:                 func() { acctest.PreCheck(ctx, t); acctest.PreCheckPartitionHasService(t, wafregional.EndpointsID) },
 		ErrorCheck:               acctest.ErrorCheck(t, wafregional.EndpointsID),
 		ProtoV5ProviderFactories: acctest.ProtoV5ProviderFactories,
 		CheckDestroy:             testAccCheckRegexMatchSetDestroy(ctx),
@@ -94,11 +90,7 @@
 	patternSetName := fmt.Sprintf("tfacc-%s", sdkacctest.RandString(5))
 
 	resource.Test(t, resource.TestCase{
-<<<<<<< HEAD
-		PreCheck:                 func() { acctest.PreCheck(ctx, t); acctest.PreCheckPartitionHasService(wafregional.EndpointsID, t) },
-=======
-		PreCheck:                 func() { acctest.PreCheck(t); acctest.PreCheckPartitionHasService(t, wafregional.EndpointsID) },
->>>>>>> 78d002fe
+		PreCheck:                 func() { acctest.PreCheck(ctx, t); acctest.PreCheckPartitionHasService(t, wafregional.EndpointsID) },
 		ErrorCheck:               acctest.ErrorCheck(t, wafregional.EndpointsID),
 		ProtoV5ProviderFactories: acctest.ProtoV5ProviderFactories,
 		CheckDestroy:             testAccCheckRegexMatchSetDestroy(ctx),
@@ -151,11 +143,7 @@
 	matchSetName := fmt.Sprintf("tfacc-%s", sdkacctest.RandString(5))
 
 	resource.Test(t, resource.TestCase{
-<<<<<<< HEAD
-		PreCheck:                 func() { acctest.PreCheck(ctx, t); acctest.PreCheckPartitionHasService(wafregional.EndpointsID, t) },
-=======
-		PreCheck:                 func() { acctest.PreCheck(t); acctest.PreCheckPartitionHasService(t, wafregional.EndpointsID) },
->>>>>>> 78d002fe
+		PreCheck:                 func() { acctest.PreCheck(ctx, t); acctest.PreCheckPartitionHasService(t, wafregional.EndpointsID) },
 		ErrorCheck:               acctest.ErrorCheck(t, wafregional.EndpointsID),
 		ProtoV5ProviderFactories: acctest.ProtoV5ProviderFactories,
 		CheckDestroy:             testAccCheckRegexMatchSetDestroy(ctx),
@@ -185,11 +173,7 @@
 	patternSetName := fmt.Sprintf("tfacc-%s", sdkacctest.RandString(5))
 
 	resource.Test(t, resource.TestCase{
-<<<<<<< HEAD
-		PreCheck:                 func() { acctest.PreCheck(ctx, t); acctest.PreCheckPartitionHasService(wafregional.EndpointsID, t) },
-=======
-		PreCheck:                 func() { acctest.PreCheck(t); acctest.PreCheckPartitionHasService(t, wafregional.EndpointsID) },
->>>>>>> 78d002fe
+		PreCheck:                 func() { acctest.PreCheck(ctx, t); acctest.PreCheckPartitionHasService(t, wafregional.EndpointsID) },
 		ErrorCheck:               acctest.ErrorCheck(t, wafregional.EndpointsID),
 		ProtoV5ProviderFactories: acctest.ProtoV5ProviderFactories,
 		CheckDestroy:             testAccCheckRegexMatchSetDestroy(ctx),
