package glue

import (
	"context"
	"fmt"
	"log"
	"regexp"
	"strings"

	"github.com/aws/aws-sdk-go/aws"
	"github.com/aws/aws-sdk-go/aws/arn"
	"github.com/aws/aws-sdk-go/service/glue"
	"github.com/hashicorp/aws-sdk-go-base/v2/awsv1shim/v2/tfawserr"
	"github.com/hashicorp/terraform-plugin-sdk/v2/diag"
	"github.com/hashicorp/terraform-plugin-sdk/v2/helper/retry"
	"github.com/hashicorp/terraform-plugin-sdk/v2/helper/schema"
	"github.com/hashicorp/terraform-plugin-sdk/v2/helper/structure"
	"github.com/hashicorp/terraform-plugin-sdk/v2/helper/validation"
	"github.com/hashicorp/terraform-provider-aws/internal/conns"
	"github.com/hashicorp/terraform-provider-aws/internal/errs/sdkdiag"
	"github.com/hashicorp/terraform-provider-aws/internal/flex"
	tftags "github.com/hashicorp/terraform-provider-aws/internal/tags"
	"github.com/hashicorp/terraform-provider-aws/internal/tfresource"
	"github.com/hashicorp/terraform-provider-aws/internal/verify"
)

func targets() []string {
	return []string{"s3_target", "dynamodb_target", "mongodb_target", "jdbc_target", "catalog_target", "delta_target"}
}

// @SDKResource("aws_glue_crawler")
func ResourceCrawler() *schema.Resource {
	return &schema.Resource{
		CreateWithoutTimeout: resourceCrawlerCreate,
		ReadWithoutTimeout:   resourceCrawlerRead,
		UpdateWithoutTimeout: resourceCrawlerUpdate,
		DeleteWithoutTimeout: resourceCrawlerDelete,

		Importer: &schema.ResourceImporter{
			StateContext: schema.ImportStatePassthroughContext,
		},

		CustomizeDiff: verify.SetTagsDiff,

		Schema: map[string]*schema.Schema{
			"arn": {
				Type:     schema.TypeString,
				Computed: true,
			},
			"catalog_target": {
				Type:         schema.TypeList,
				Optional:     true,
				MinItems:     1,
				AtLeastOneOf: targets(),
				Elem: &schema.Resource{
					Schema: map[string]*schema.Schema{
						"connection_name": {
							Type:     schema.TypeString,
							Optional: true,
						},
						"database_name": {
							Type:     schema.TypeString,
							Required: true,
						},
						"dlq_event_queue_arn": {
							Type:         schema.TypeString,
							Optional:     true,
							ValidateFunc: verify.ValidARN,
						},
						"event_queue_arn": {
							Type:         schema.TypeString,
							Optional:     true,
							ValidateFunc: verify.ValidARN,
						},
						"tables": {
							Type:     schema.TypeList,
							Required: true,
							Elem:     &schema.Schema{Type: schema.TypeString},
						},
					},
				},
			},
			"classifiers": {
				Type:     schema.TypeList,
				Optional: true,
				Elem:     &schema.Schema{Type: schema.TypeString},
			},
			"configuration": {
				Type:             schema.TypeString,
				Optional:         true,
				DiffSuppressFunc: verify.SuppressEquivalentJSONDiffs,
				StateFunc: func(v interface{}) string {
					json, _ := structure.NormalizeJsonString(v)
					return json
				},
				ValidateFunc: validation.StringIsJSON,
			},
			"database_name": {
				Type:     schema.TypeString,
				ForceNew: true,
				Required: true,
			},
			"delta_target": {
				Type:         schema.TypeList,
				Optional:     true,
				MinItems:     1,
				AtLeastOneOf: targets(),
				Elem: &schema.Resource{
					Schema: map[string]*schema.Schema{
						"connection_name": {
							Type:     schema.TypeString,
							Optional: true,
						},
						"create_native_delta_table": {
							Type:     schema.TypeBool,
							Optional: true,
						},
						"delta_tables": {
							Type:     schema.TypeSet,
							Required: true,
							Elem:     &schema.Schema{Type: schema.TypeString},
						},
						"write_manifest": {
							Type:     schema.TypeBool,
							Required: true,
						},
					},
				},
			},
			"description": {
				Type:         schema.TypeString,
				Optional:     true,
				ValidateFunc: validation.StringLenBetween(0, 2048),
			},
			"dynamodb_target": {
				Type:         schema.TypeList,
				Optional:     true,
				MinItems:     1,
				AtLeastOneOf: targets(),
				Elem: &schema.Resource{
					Schema: map[string]*schema.Schema{
						"path": {
							Type:     schema.TypeString,
							Required: true,
						},
						"scan_all": {
							Type:     schema.TypeBool,
							Optional: true,
							Default:  true,
						},
						"scan_rate": {
							Type:         schema.TypeFloat,
							Optional:     true,
							ValidateFunc: validation.FloatBetween(0.1, 1.5),
						},
					},
				},
			},
			"jdbc_target": {
				Type:         schema.TypeList,
				Optional:     true,
				MinItems:     1,
				AtLeastOneOf: targets(),
				Elem: &schema.Resource{
					Schema: map[string]*schema.Schema{
						"connection_name": {
							Type:     schema.TypeString,
							Required: true,
						},
						"enable_additional_metadata": {
							Type:     schema.TypeList,
							Optional: true,
							Elem: &schema.Schema{
								Type:         schema.TypeString,
								ValidateFunc: validation.StringInSlice(glue.JdbcMetadataEntry_Values(), false),
							},
						},
						"exclusions": {
							Type:     schema.TypeList,
							Optional: true,
							Elem:     &schema.Schema{Type: schema.TypeString},
						},
						"path": {
							Type:     schema.TypeString,
							Required: true,
						},
					},
				},
			},
			"lake_formation_configuration": {
				Type:             schema.TypeList,
				Optional:         true,
				MaxItems:         1,
				DiffSuppressFunc: verify.SuppressMissingOptionalConfigurationBlock,
				Elem: &schema.Resource{
					Schema: map[string]*schema.Schema{
						"account_id": {
							Type:         schema.TypeString,
							Optional:     true,
							Computed:     true,
							ValidateFunc: verify.ValidAccountID,
						},
						"use_lake_formation_credentials": {
							Type:     schema.TypeBool,
							Optional: true,
						},
					},
				},
			},
			"lineage_configuration": {
				Type:             schema.TypeList,
				Optional:         true,
				MaxItems:         1,
				DiffSuppressFunc: verify.SuppressMissingOptionalConfigurationBlock,
				Elem: &schema.Resource{
					Schema: map[string]*schema.Schema{
						"crawler_lineage_settings": {
							Type:         schema.TypeString,
							Optional:     true,
							Default:      glue.CrawlerLineageSettingsDisable,
							ValidateFunc: validation.StringInSlice(glue.CrawlerLineageSettings_Values(), false),
						},
					},
				},
			},
			"mongodb_target": {
				Type:         schema.TypeList,
				Optional:     true,
				MinItems:     1,
				AtLeastOneOf: targets(),
				Elem: &schema.Resource{
					Schema: map[string]*schema.Schema{
						"connection_name": {
							Type:     schema.TypeString,
							Required: true,
						},
						"path": {
							Type:     schema.TypeString,
							Required: true,
						},
						"scan_all": {
							Type:     schema.TypeBool,
							Optional: true,
							Default:  true,
						},
					},
				},
			},
			"name": {
				Type:     schema.TypeString,
				ForceNew: true,
				Required: true,
				ValidateFunc: validation.All(
					validation.StringLenBetween(1, 255),
					validation.StringMatch(regexp.MustCompile(`[a-zA-Z0-9-_$#\/]+$`), ""),
				),
			},
			"recrawl_policy": {
				Type:             schema.TypeList,
				Optional:         true,
				MaxItems:         1,
				DiffSuppressFunc: verify.SuppressMissingOptionalConfigurationBlock,
				Elem: &schema.Resource{
					Schema: map[string]*schema.Schema{
						"recrawl_behavior": {
							Type:         schema.TypeString,
							Optional:     true,
							Default:      glue.RecrawlBehaviorCrawlEverything,
							ValidateFunc: validation.StringInSlice(glue.RecrawlBehavior_Values(), false),
						},
					},
				},
			},
			"role": {
				Type:     schema.TypeString,
				Required: true,
				// Glue API always returns name
				DiffSuppressFunc: func(k, old, new string, d *schema.ResourceData) bool {
					newARN, err := arn.Parse(new)

					if err != nil {
						return false
					}

					return old == strings.TrimPrefix(newARN.Resource, "role/")
				},
			},
			"s3_target": {
				Type:         schema.TypeList,
				Optional:     true,
				MinItems:     1,
				AtLeastOneOf: targets(),
				Elem: &schema.Resource{
					Schema: map[string]*schema.Schema{
						"connection_name": {
							Type:     schema.TypeString,
							Optional: true,
						},
						"dlq_event_queue_arn": {
							Type:         schema.TypeString,
							Optional:     true,
							ValidateFunc: verify.ValidARN,
						},
						"event_queue_arn": {
							Type:         schema.TypeString,
							Optional:     true,
							ValidateFunc: verify.ValidARN,
						},
						"exclusions": {
							Type:     schema.TypeList,
							Optional: true,
							Elem:     &schema.Schema{Type: schema.TypeString},
						},
						"path": {
							Type:     schema.TypeString,
							Required: true,
						},
						"sample_size": {
							Type:         schema.TypeInt,
							Optional:     true,
							ValidateFunc: validation.IntBetween(1, 249),
						},
					},
				},
			},
			"schedule": {
				Type:     schema.TypeString,
				Optional: true,
			},
			"schema_change_policy": {
				Type:             schema.TypeList,
				Optional:         true,
				DiffSuppressFunc: verify.SuppressMissingOptionalConfigurationBlock,
				MaxItems:         1,
				Elem: &schema.Resource{
					Schema: map[string]*schema.Schema{
						"delete_behavior": {
							Type:         schema.TypeString,
							Optional:     true,
							Default:      glue.DeleteBehaviorDeprecateInDatabase,
							ValidateFunc: validation.StringInSlice(glue.DeleteBehavior_Values(), false),
						},
						"update_behavior": {
							Type:         schema.TypeString,
							Optional:     true,
							Default:      glue.UpdateBehaviorUpdateInDatabase,
							ValidateFunc: validation.StringInSlice(glue.UpdateBehavior_Values(), false),
						},
					},
				},
			},
			"security_configuration": {
				Type:     schema.TypeString,
				Optional: true,
			},
			"table_prefix": {
				Type:         schema.TypeString,
				Optional:     true,
				ValidateFunc: validation.StringLenBetween(0, 128),
			},
			"tags":     tftags.TagsSchema(),
			"tags_all": tftags.TagsSchemaComputed(),
		},
	}
}

func resourceCrawlerCreate(ctx context.Context, d *schema.ResourceData, meta interface{}) diag.Diagnostics {
	var diags diag.Diagnostics
	glueConn := meta.(*conns.AWSClient).GlueConn()
	name := d.Get("name").(string)

	crawlerInput, err := createCrawlerInput(ctx, d, name, meta.(*conns.AWSClient).DefaultTagsConfig)
	if err != nil {
		return sdkdiag.AppendErrorf(diags, "creating Glue Crawler (%s): %s", name, err)
	}

	// Retry for IAM eventual consistency
	err = retry.RetryContext(ctx, propagationTimeout, func() *retry.RetryError {
		_, err = glueConn.CreateCrawlerWithContext(ctx, crawlerInput)
		if err != nil {
			// InvalidInputException: Insufficient Lake Formation permission(s) on xxx
			if tfawserr.ErrMessageContains(err, glue.ErrCodeInvalidInputException, "Insufficient Lake Formation permission") {
				return retry.RetryableError(err)
			}

<<<<<<< HEAD
			if tfawserr.ErrMessageContains(err, glue.ErrCodeInvalidInputException, "Service is unable to assume role") {
				return retry.RetryableError(err)
=======
			if tfawserr.ErrMessageContains(err, glue.ErrCodeInvalidInputException, "Service is unable to assume provided role") {
				return resource.RetryableError(err)
>>>>>>> bea2cb01
			}

			// InvalidInputException: Unable to retrieve connection tf-acc-test-8656357591012534997: User: arn:aws:sts::*******:assumed-role/tf-acc-test-8656357591012534997/AWS-Crawler is not authorized to perform: glue:GetConnection on resource: * (Service: AmazonDataCatalog; Status Code: 400; Error Code: AccessDeniedException; Request ID: 4d72b66f-9c75-11e8-9faf-5b526c7be968)
			if tfawserr.ErrMessageContains(err, glue.ErrCodeInvalidInputException, "is not authorized") {
				return retry.RetryableError(err)
			}

			// InvalidInputException: SQS queue arn:aws:sqs:us-west-2:*******:tf-acc-test-4317277351691904203 does not exist or the role provided does not have access to it.
			if tfawserr.ErrMessageContains(err, glue.ErrCodeInvalidInputException, "SQS queue") && tfawserr.ErrMessageContains(err, glue.ErrCodeInvalidInputException, "does not exist or the role provided does not have access to it") {
				return retry.RetryableError(err)
			}

			return retry.NonRetryableError(err)
		}
		return nil
	})
	if tfresource.TimedOut(err) {
		_, err = glueConn.CreateCrawlerWithContext(ctx, crawlerInput)
	}
	if err != nil {
		return sdkdiag.AppendErrorf(diags, "creating Glue Crawler (%s): %s", name, err)
	}
	d.SetId(name)

	return append(diags, resourceCrawlerRead(ctx, d, meta)...)
}

func resourceCrawlerRead(ctx context.Context, d *schema.ResourceData, meta interface{}) diag.Diagnostics {
	var diags diag.Diagnostics
	conn := meta.(*conns.AWSClient).GlueConn()
	defaultTagsConfig := meta.(*conns.AWSClient).DefaultTagsConfig
	ignoreTagsConfig := meta.(*conns.AWSClient).IgnoreTagsConfig

	crawler, err := FindCrawlerByName(ctx, conn, d.Id())
	if !d.IsNewResource() && tfresource.NotFound(err) {
		log.Printf("[WARN] Glue Crawler (%s) not found, removing from state", d.Id())
		d.SetId("")
		return diags
	}

	if err != nil {
		return sdkdiag.AppendErrorf(diags, "reading Glue Crawler (%s): %s", d.Id(), err)
	}

	crawlerARN := arn.ARN{
		Partition: meta.(*conns.AWSClient).Partition,
		Service:   "glue",
		Region:    meta.(*conns.AWSClient).Region,
		AccountID: meta.(*conns.AWSClient).AccountID,
		Resource:  fmt.Sprintf("crawler/%s", d.Id()),
	}.String()
	d.Set("arn", crawlerARN)
	d.Set("name", crawler.Name)
	d.Set("database_name", crawler.DatabaseName)
	d.Set("role", crawler.Role)
	d.Set("configuration", crawler.Configuration)
	d.Set("description", crawler.Description)
	d.Set("security_configuration", crawler.CrawlerSecurityConfiguration)
	d.Set("schedule", "")
	if crawler.Schedule != nil {
		d.Set("schedule", crawler.Schedule.ScheduleExpression)
	}
	if err := d.Set("classifiers", flex.FlattenStringList(crawler.Classifiers)); err != nil {
		return sdkdiag.AppendErrorf(diags, "setting classifiers: %s", err)
	}
	d.Set("table_prefix", crawler.TablePrefix)

	if crawler.SchemaChangePolicy != nil {
		if err := d.Set("schema_change_policy", flattenCrawlerSchemaChangePolicy(crawler.SchemaChangePolicy)); err != nil {
			return sdkdiag.AppendErrorf(diags, "setting schema_change_policy: %s", err)
		}
	}

	if crawler.Targets != nil {
		if err := d.Set("dynamodb_target", flattenDynamoDBTargets(crawler.Targets.DynamoDBTargets)); err != nil {
			return sdkdiag.AppendErrorf(diags, "setting dynamodb_target: %s", err)
		}

		if err := d.Set("jdbc_target", flattenJDBCTargets(crawler.Targets.JdbcTargets)); err != nil {
			return sdkdiag.AppendErrorf(diags, "setting jdbc_target: %s", err)
		}

		if err := d.Set("s3_target", flattenS3Targets(crawler.Targets.S3Targets)); err != nil {
			return sdkdiag.AppendErrorf(diags, "setting s3_target: %s", err)
		}

		if err := d.Set("catalog_target", flattenCatalogTargets(crawler.Targets.CatalogTargets)); err != nil {
			return sdkdiag.AppendErrorf(diags, "setting catalog_target: %s", err)
		}

		if err := d.Set("mongodb_target", flattenMongoDBTargets(crawler.Targets.MongoDBTargets)); err != nil {
			return sdkdiag.AppendErrorf(diags, "setting mongodb_target: %s", err)
		}

		if err := d.Set("delta_target", flattenDeltaTargets(crawler.Targets.DeltaTargets)); err != nil {
			return sdkdiag.AppendErrorf(diags, "setting delta_target: %s", err)
		}
	}

	tags, err := ListTags(ctx, conn, crawlerARN)

	if err != nil {
		return sdkdiag.AppendErrorf(diags, "listing tags for Glue Crawler (%s): %s", crawlerARN, err)
	}

	tags = tags.IgnoreAWS().IgnoreConfig(ignoreTagsConfig)

	//lintignore:AWSR002
	if err := d.Set("tags", tags.RemoveDefaultConfig(defaultTagsConfig).Map()); err != nil {
		return sdkdiag.AppendErrorf(diags, "setting tags: %s", err)
	}

	if err := d.Set("tags_all", tags.Map()); err != nil {
		return sdkdiag.AppendErrorf(diags, "setting tags_all: %s", err)
	}

	if err := d.Set("lineage_configuration", flattenCrawlerLineageConfiguration(crawler.LineageConfiguration)); err != nil {
		return sdkdiag.AppendErrorf(diags, "setting lineage_configuration: %s", err)
	}

	if err := d.Set("lake_formation_configuration", flattenLakeFormationConfiguration(crawler.LakeFormationConfiguration)); err != nil {
		return sdkdiag.AppendErrorf(diags, "setting lake_formation_configuration: %s", err)
	}

	if err := d.Set("recrawl_policy", flattenCrawlerRecrawlPolicy(crawler.RecrawlPolicy)); err != nil {
		return sdkdiag.AppendErrorf(diags, "setting recrawl_policy: %s", err)
	}

	return diags
}

func resourceCrawlerUpdate(ctx context.Context, d *schema.ResourceData, meta interface{}) diag.Diagnostics {
	var diags diag.Diagnostics
	glueConn := meta.(*conns.AWSClient).GlueConn()
	name := d.Get("name").(string)

	if d.HasChangesExcept("tags", "tags_all") {
		updateCrawlerInput, err := updateCrawlerInput(d, name)
		if err != nil {
			return sdkdiag.AppendErrorf(diags, "updating Glue Crawler (%s): %s", d.Id(), err)
		}

		// Retry for IAM eventual consistency
		err = retry.RetryContext(ctx, propagationTimeout, func() *retry.RetryError {
			_, err := glueConn.UpdateCrawlerWithContext(ctx, updateCrawlerInput)
			if err != nil {
				// InvalidInputException: Insufficient Lake Formation permission(s) on xxx
				if tfawserr.ErrMessageContains(err, glue.ErrCodeInvalidInputException, "Insufficient Lake Formation permission") {
					return retry.RetryableError(err)
				}

<<<<<<< HEAD
				if tfawserr.ErrMessageContains(err, glue.ErrCodeInvalidInputException, "Service is unable to assume role") {
					return retry.RetryableError(err)
=======
				if tfawserr.ErrMessageContains(err, glue.ErrCodeInvalidInputException, "Service is unable to assume provided role") {
					return resource.RetryableError(err)
>>>>>>> bea2cb01
				}

				// InvalidInputException: Unable to retrieve connection tf-acc-test-8656357591012534997: User: arn:aws:sts::*******:assumed-role/tf-acc-test-8656357591012534997/AWS-Crawler is not authorized to perform: glue:GetConnection on resource: * (Service: AmazonDataCatalog; Status Code: 400; Error Code: AccessDeniedException; Request ID: 4d72b66f-9c75-11e8-9faf-5b526c7be968)
				if tfawserr.ErrMessageContains(err, glue.ErrCodeInvalidInputException, "is not authorized") {
					return retry.RetryableError(err)
				}

				// InvalidInputException: SQS queue arn:aws:sqs:us-west-2:*******:tf-acc-test-4317277351691904203 does not exist or the role provided does not have access to it.
				if tfawserr.ErrMessageContains(err, glue.ErrCodeInvalidInputException, "SQS queue") && tfawserr.ErrMessageContains(err, glue.ErrCodeInvalidInputException, "does not exist or the role provided does not have access to it") {
					return retry.RetryableError(err)
				}

				return retry.NonRetryableError(err)
			}
			return nil
		})

		if tfresource.TimedOut(err) {
			_, err = glueConn.UpdateCrawlerWithContext(ctx, updateCrawlerInput)
		}

		if err != nil {
			return sdkdiag.AppendErrorf(diags, "updating Glue Crawler (%s): %s", d.Id(), err)
		}
	}

	if d.HasChange("tags_all") {
		o, n := d.GetChange("tags_all")
		if err := UpdateTags(ctx, glueConn, d.Get("arn").(string), o, n); err != nil {
			return sdkdiag.AppendErrorf(diags, "updating tags: %s", err)
		}
	}

	return append(diags, resourceCrawlerRead(ctx, d, meta)...)
}

func resourceCrawlerDelete(ctx context.Context, d *schema.ResourceData, meta interface{}) diag.Diagnostics {
	var diags diag.Diagnostics
	glueConn := meta.(*conns.AWSClient).GlueConn()

	log.Printf("[DEBUG] Deleting Glue Crawler: %s", d.Id())
	_, err := glueConn.DeleteCrawlerWithContext(ctx, &glue.DeleteCrawlerInput{
		Name: aws.String(d.Id()),
	})

	if tfawserr.ErrCodeEquals(err, glue.ErrCodeEntityNotFoundException) {
		return diags
	}

	if err != nil {
		return sdkdiag.AppendErrorf(diags, "deleting Glue Crawler (%s): %s", d.Id(), err)
	}

	return diags
}

func createCrawlerInput(ctx context.Context, d *schema.ResourceData, crawlerName string, defaultTagsConfig *tftags.DefaultConfig) (*glue.CreateCrawlerInput, error) {
	tags := defaultTagsConfig.MergeTags(tftags.New(ctx, d.Get("tags").(map[string]interface{})))

	crawlerInput := &glue.CreateCrawlerInput{
		Name:         aws.String(crawlerName),
		DatabaseName: aws.String(d.Get("database_name").(string)),
		Role:         aws.String(d.Get("role").(string)),
		Tags:         Tags(tags.IgnoreAWS()),
		Targets:      expandCrawlerTargets(d),
	}
	if description, ok := d.GetOk("description"); ok {
		crawlerInput.Description = aws.String(description.(string))
	}
	if schedule, ok := d.GetOk("schedule"); ok {
		crawlerInput.Schedule = aws.String(schedule.(string))
	}
	if classifiers, ok := d.GetOk("classifiers"); ok {
		crawlerInput.Classifiers = flex.ExpandStringList(classifiers.([]interface{}))
	}

	crawlerInput.SchemaChangePolicy = expandSchemaChangePolicy(d.Get("schema_change_policy").([]interface{}))

	if tablePrefix, ok := d.GetOk("table_prefix"); ok {
		crawlerInput.TablePrefix = aws.String(tablePrefix.(string))
	}
	if configuration, ok := d.GetOk("configuration"); ok {
		crawlerInput.Configuration = aws.String(configuration.(string))
	}

	if v, ok := d.GetOk("configuration"); ok {
		configuration, err := structure.NormalizeJsonString(v)
		if err != nil {
			return nil, fmt.Errorf("configuration contains an invalid JSON: %v", err)
		}
		crawlerInput.Configuration = aws.String(configuration)
	}

	if securityConfiguration, ok := d.GetOk("security_configuration"); ok {
		crawlerInput.CrawlerSecurityConfiguration = aws.String(securityConfiguration.(string))
	}

	if v, ok := d.GetOk("lineage_configuration"); ok {
		crawlerInput.LineageConfiguration = expandCrawlerLineageConfiguration(v.([]interface{}))
	}

	if v, ok := d.GetOk("lake_formation_configuration"); ok {
		crawlerInput.LakeFormationConfiguration = expandLakeFormationConfiguration(v.([]interface{}))
	}

	if v, ok := d.GetOk("recrawl_policy"); ok {
		crawlerInput.RecrawlPolicy = expandCrawlerRecrawlPolicy(v.([]interface{}))
	}

	return crawlerInput, nil
}

func updateCrawlerInput(d *schema.ResourceData, crawlerName string) (*glue.UpdateCrawlerInput, error) {
	crawlerInput := &glue.UpdateCrawlerInput{
		Name:         aws.String(crawlerName),
		DatabaseName: aws.String(d.Get("database_name").(string)),
		Role:         aws.String(d.Get("role").(string)),
		Targets:      expandCrawlerTargets(d),
	}
	if description, ok := d.GetOk("description"); ok {
		crawlerInput.Description = aws.String(description.(string))
	}

	if schedule, ok := d.GetOk("schedule"); ok {
		crawlerInput.Schedule = aws.String(schedule.(string))
	} else {
		crawlerInput.Schedule = aws.String("")
	}

	if classifiers, ok := d.GetOk("classifiers"); ok {
		crawlerInput.Classifiers = flex.ExpandStringList(classifiers.([]interface{}))
	}

	crawlerInput.SchemaChangePolicy = expandSchemaChangePolicy(d.Get("schema_change_policy").([]interface{}))

	crawlerInput.TablePrefix = aws.String(d.Get("table_prefix").(string))

	if v, ok := d.GetOk("configuration"); ok {
		configuration, err := structure.NormalizeJsonString(v)
		if err != nil {
			return nil, fmt.Errorf("Configuration contains an invalid JSON: %v", err)
		}
		crawlerInput.Configuration = aws.String(configuration)
	} else {
		crawlerInput.Configuration = aws.String("")
	}

	if securityConfiguration, ok := d.GetOk("security_configuration"); ok {
		crawlerInput.CrawlerSecurityConfiguration = aws.String(securityConfiguration.(string))
	}

	if v, ok := d.GetOk("lineage_configuration"); ok {
		crawlerInput.LineageConfiguration = expandCrawlerLineageConfiguration(v.([]interface{}))
	}

	if v, ok := d.GetOk("lake_formation_configuration"); ok {
		crawlerInput.LakeFormationConfiguration = expandLakeFormationConfiguration(v.([]interface{}))
	}

	if v, ok := d.GetOk("recrawl_policy"); ok {
		crawlerInput.RecrawlPolicy = expandCrawlerRecrawlPolicy(v.([]interface{}))
	}

	return crawlerInput, nil
}

func expandSchemaChangePolicy(v []interface{}) *glue.SchemaChangePolicy {
	if len(v) == 0 {
		return nil
	}

	schemaPolicy := &glue.SchemaChangePolicy{}

	member := v[0].(map[string]interface{})

	if updateBehavior, ok := member["update_behavior"]; ok && updateBehavior.(string) != "" {
		schemaPolicy.UpdateBehavior = aws.String(updateBehavior.(string))
	}

	if deleteBehavior, ok := member["delete_behavior"]; ok && deleteBehavior.(string) != "" {
		schemaPolicy.DeleteBehavior = aws.String(deleteBehavior.(string))
	}
	return schemaPolicy
}

func expandCrawlerTargets(d *schema.ResourceData) *glue.CrawlerTargets {
	crawlerTargets := &glue.CrawlerTargets{}

	log.Print("[DEBUG] Creating crawler target")

	if v, ok := d.GetOk("dynamodb_target"); ok {
		crawlerTargets.DynamoDBTargets = expandDynamoDBTargets(v.([]interface{}))
	}

	if v, ok := d.GetOk("jdbc_target"); ok {
		crawlerTargets.JdbcTargets = expandJDBCTargets(v.([]interface{}))
	}

	if v, ok := d.GetOk("s3_target"); ok {
		crawlerTargets.S3Targets = expandS3Targets(v.([]interface{}))
	}

	if v, ok := d.GetOk("catalog_target"); ok {
		crawlerTargets.CatalogTargets = expandCatalogTargets(v.([]interface{}))
	}

	if v, ok := d.GetOk("mongodb_target"); ok {
		crawlerTargets.MongoDBTargets = expandMongoDBTargets(v.([]interface{}))
	}

	if v, ok := d.GetOk("delta_target"); ok {
		crawlerTargets.DeltaTargets = expandDeltaTargets(v.([]interface{}))
	}

	return crawlerTargets
}

func expandDynamoDBTargets(targets []interface{}) []*glue.DynamoDBTarget {
	if len(targets) < 1 {
		return []*glue.DynamoDBTarget{}
	}

	perms := make([]*glue.DynamoDBTarget, len(targets))
	for i, rawCfg := range targets {
		cfg := rawCfg.(map[string]interface{})
		perms[i] = expandDynamoDBTarget(cfg)
	}
	return perms
}

func expandDynamoDBTarget(cfg map[string]interface{}) *glue.DynamoDBTarget {
	target := &glue.DynamoDBTarget{
		Path:    aws.String(cfg["path"].(string)),
		ScanAll: aws.Bool(cfg["scan_all"].(bool)),
	}

	if v, ok := cfg["scan_rate"].(float64); ok && v != 0 {
		target.ScanRate = aws.Float64(v)
	}

	return target
}

func expandS3Targets(targets []interface{}) []*glue.S3Target {
	if len(targets) < 1 {
		return []*glue.S3Target{}
	}

	perms := make([]*glue.S3Target, len(targets))
	for i, rawCfg := range targets {
		cfg := rawCfg.(map[string]interface{})
		perms[i] = expandS3Target(cfg)
	}
	return perms
}

func expandS3Target(cfg map[string]interface{}) *glue.S3Target {
	target := &glue.S3Target{
		Path: aws.String(cfg["path"].(string)),
	}

	if v, ok := cfg["connection_name"]; ok {
		target.ConnectionName = aws.String(v.(string))
	}

	if v, ok := cfg["exclusions"]; ok {
		target.Exclusions = flex.ExpandStringList(v.([]interface{}))
	}

	if v, ok := cfg["sample_size"]; ok && v.(int) > 0 {
		target.SampleSize = aws.Int64(int64(v.(int)))
	}

	if v, ok := cfg["event_queue_arn"]; ok {
		target.EventQueueArn = aws.String(v.(string))
	}

	if v, ok := cfg["dlq_event_queue_arn"]; ok {
		target.DlqEventQueueArn = aws.String(v.(string))
	}

	return target
}

func expandJDBCTargets(targets []interface{}) []*glue.JdbcTarget {
	if len(targets) < 1 {
		return []*glue.JdbcTarget{}
	}

	perms := make([]*glue.JdbcTarget, len(targets))
	for i, rawCfg := range targets {
		cfg := rawCfg.(map[string]interface{})
		perms[i] = expandJDBCTarget(cfg)
	}
	return perms
}

func expandJDBCTarget(cfg map[string]interface{}) *glue.JdbcTarget {
	target := &glue.JdbcTarget{
		Path:           aws.String(cfg["path"].(string)),
		ConnectionName: aws.String(cfg["connection_name"].(string)),
	}

	if v, ok := cfg["enable_additional_metadata"].([]interface{}); ok {
		target.Exclusions = flex.ExpandStringList(v)
	}

	if v, ok := cfg["exclusions"].([]interface{}); ok {
		target.Exclusions = flex.ExpandStringList(v)
	}

	return target
}

func expandCatalogTargets(targets []interface{}) []*glue.CatalogTarget {
	if len(targets) < 1 {
		return []*glue.CatalogTarget{}
	}

	perms := make([]*glue.CatalogTarget, len(targets))
	for i, rawCfg := range targets {
		cfg := rawCfg.(map[string]interface{})
		perms[i] = expandCatalogTarget(cfg)
	}
	return perms
}

func expandCatalogTarget(cfg map[string]interface{}) *glue.CatalogTarget {
	target := &glue.CatalogTarget{
		DatabaseName: aws.String(cfg["database_name"].(string)),
		Tables:       flex.ExpandStringList(cfg["tables"].([]interface{})),
	}

	if v, ok := cfg["connection_name"].(string); ok {
		target.ConnectionName = aws.String(v)
	}

	if v, ok := cfg["dlq_event_queue_arn"].(string); ok {
		target.DlqEventQueueArn = aws.String(v)
	}

	if v, ok := cfg["event_queue_arn"].(string); ok {
		target.EventQueueArn = aws.String(v)
	}

	return target
}

func expandMongoDBTargets(targets []interface{}) []*glue.MongoDBTarget {
	if len(targets) < 1 {
		return []*glue.MongoDBTarget{}
	}

	perms := make([]*glue.MongoDBTarget, len(targets))
	for i, rawCfg := range targets {
		cfg := rawCfg.(map[string]interface{})
		perms[i] = expandMongoDBTarget(cfg)
	}
	return perms
}

func expandMongoDBTarget(cfg map[string]interface{}) *glue.MongoDBTarget {
	target := &glue.MongoDBTarget{
		ConnectionName: aws.String(cfg["connection_name"].(string)),
		Path:           aws.String(cfg["path"].(string)),
		ScanAll:        aws.Bool(cfg["scan_all"].(bool)),
	}

	return target
}

func expandDeltaTargets(targets []interface{}) []*glue.DeltaTarget {
	if len(targets) < 1 {
		return []*glue.DeltaTarget{}
	}

	perms := make([]*glue.DeltaTarget, len(targets))
	for i, rawCfg := range targets {
		cfg := rawCfg.(map[string]interface{})
		perms[i] = expandDeltaTarget(cfg)
	}
	return perms
}

func expandDeltaTarget(cfg map[string]interface{}) *glue.DeltaTarget {
	target := &glue.DeltaTarget{
		CreateNativeDeltaTable: aws.Bool(cfg["create_native_delta_table"].(bool)),
		DeltaTables:            flex.ExpandStringSet(cfg["delta_tables"].(*schema.Set)),
		WriteManifest:          aws.Bool(cfg["write_manifest"].(bool)),
	}

	if v, ok := cfg["connection_name"].(string); ok {
		target.ConnectionName = aws.String(v)
	}

	return target
}

func flattenS3Targets(s3Targets []*glue.S3Target) []map[string]interface{} {
	result := make([]map[string]interface{}, 0)

	for _, s3Target := range s3Targets {
		attrs := make(map[string]interface{})
		attrs["exclusions"] = flex.FlattenStringList(s3Target.Exclusions)
		attrs["path"] = aws.StringValue(s3Target.Path)
		attrs["connection_name"] = aws.StringValue(s3Target.ConnectionName)

		if s3Target.SampleSize != nil {
			attrs["sample_size"] = aws.Int64Value(s3Target.SampleSize)
		}

		attrs["event_queue_arn"] = aws.StringValue(s3Target.EventQueueArn)
		attrs["dlq_event_queue_arn"] = aws.StringValue(s3Target.DlqEventQueueArn)

		result = append(result, attrs)
	}
	return result
}

func flattenCatalogTargets(CatalogTargets []*glue.CatalogTarget) []map[string]interface{} {
	result := make([]map[string]interface{}, 0)

	for _, catalogTarget := range CatalogTargets {
		attrs := make(map[string]interface{})
		attrs["connection_name"] = aws.StringValue(catalogTarget.ConnectionName)
		attrs["tables"] = flex.FlattenStringList(catalogTarget.Tables)
		attrs["database_name"] = aws.StringValue(catalogTarget.DatabaseName)
		attrs["event_queue_arn"] = aws.StringValue(catalogTarget.EventQueueArn)
		attrs["dlq_event_queue_arn"] = aws.StringValue(catalogTarget.DlqEventQueueArn)

		result = append(result, attrs)
	}
	return result
}

func flattenDynamoDBTargets(dynamodbTargets []*glue.DynamoDBTarget) []map[string]interface{} {
	result := make([]map[string]interface{}, 0)

	for _, dynamodbTarget := range dynamodbTargets {
		attrs := make(map[string]interface{})
		attrs["path"] = aws.StringValue(dynamodbTarget.Path)
		attrs["scan_all"] = aws.BoolValue(dynamodbTarget.ScanAll)
		attrs["scan_rate"] = aws.Float64Value(dynamodbTarget.ScanRate)

		result = append(result, attrs)
	}
	return result
}

func flattenJDBCTargets(jdbcTargets []*glue.JdbcTarget) []map[string]interface{} {
	result := make([]map[string]interface{}, 0)

	for _, jdbcTarget := range jdbcTargets {
		attrs := make(map[string]interface{})
		attrs["connection_name"] = aws.StringValue(jdbcTarget.ConnectionName)
		attrs["exclusions"] = flex.FlattenStringList(jdbcTarget.Exclusions)
		attrs["enable_additional_metadata"] = flex.FlattenStringList(jdbcTarget.EnableAdditionalMetadata)
		attrs["path"] = aws.StringValue(jdbcTarget.Path)

		result = append(result, attrs)
	}
	return result
}

func flattenMongoDBTargets(mongoDBTargets []*glue.MongoDBTarget) []map[string]interface{} {
	result := make([]map[string]interface{}, 0)

	for _, mongoDBTarget := range mongoDBTargets {
		attrs := make(map[string]interface{})
		attrs["connection_name"] = aws.StringValue(mongoDBTarget.ConnectionName)
		attrs["path"] = aws.StringValue(mongoDBTarget.Path)
		attrs["scan_all"] = aws.BoolValue(mongoDBTarget.ScanAll)

		result = append(result, attrs)
	}
	return result
}

func flattenDeltaTargets(deltaTargets []*glue.DeltaTarget) []map[string]interface{} {
	result := make([]map[string]interface{}, 0)

	for _, deltaTarget := range deltaTargets {
		attrs := make(map[string]interface{})
		attrs["connection_name"] = aws.StringValue(deltaTarget.ConnectionName)
		attrs["create_native_delta_table"] = aws.BoolValue(deltaTarget.CreateNativeDeltaTable)
		attrs["delta_tables"] = flex.FlattenStringSet(deltaTarget.DeltaTables)
		attrs["write_manifest"] = aws.BoolValue(deltaTarget.WriteManifest)

		result = append(result, attrs)
	}
	return result
}

func flattenCrawlerSchemaChangePolicy(cfg *glue.SchemaChangePolicy) []map[string]interface{} {
	if cfg == nil {
		return []map[string]interface{}{}
	}

	m := map[string]interface{}{
		"delete_behavior": aws.StringValue(cfg.DeleteBehavior),
		"update_behavior": aws.StringValue(cfg.UpdateBehavior),
	}

	return []map[string]interface{}{m}
}

func expandCrawlerLineageConfiguration(cfg []interface{}) *glue.LineageConfiguration {
	m := cfg[0].(map[string]interface{})

	target := &glue.LineageConfiguration{
		CrawlerLineageSettings: aws.String(m["crawler_lineage_settings"].(string)),
	}
	return target
}

func flattenCrawlerLineageConfiguration(cfg *glue.LineageConfiguration) []map[string]interface{} {
	if cfg == nil {
		return []map[string]interface{}{}
	}

	m := map[string]interface{}{
		"crawler_lineage_settings": aws.StringValue(cfg.CrawlerLineageSettings),
	}

	return []map[string]interface{}{m}
}

func expandLakeFormationConfiguration(cfg []interface{}) *glue.LakeFormationConfiguration {
	m := cfg[0].(map[string]interface{})

	target := &glue.LakeFormationConfiguration{}

	if v, ok := m["account_id"].(string); ok {
		target.AccountId = aws.String(v)
	}

	if v, ok := m["use_lake_formation_credentials"].(bool); ok {
		target.UseLakeFormationCredentials = aws.Bool(v)
	}

	return target
}

func flattenLakeFormationConfiguration(cfg *glue.LakeFormationConfiguration) []map[string]interface{} {
	if cfg == nil {
		return []map[string]interface{}{}
	}

	m := map[string]interface{}{
		"account_id":                     aws.StringValue(cfg.AccountId),
		"use_lake_formation_credentials": aws.BoolValue(cfg.UseLakeFormationCredentials),
	}

	return []map[string]interface{}{m}
}

func expandCrawlerRecrawlPolicy(cfg []interface{}) *glue.RecrawlPolicy {
	m := cfg[0].(map[string]interface{})

	target := &glue.RecrawlPolicy{
		RecrawlBehavior: aws.String(m["recrawl_behavior"].(string)),
	}
	return target
}

func flattenCrawlerRecrawlPolicy(cfg *glue.RecrawlPolicy) []map[string]interface{} {
	if cfg == nil {
		return []map[string]interface{}{}
	}

	m := map[string]interface{}{
		"recrawl_behavior": aws.StringValue(cfg.RecrawlBehavior),
	}

	return []map[string]interface{}{m}
}<|MERGE_RESOLUTION|>--- conflicted
+++ resolved
@@ -383,13 +383,8 @@
 				return retry.RetryableError(err)
 			}
 
-<<<<<<< HEAD
-			if tfawserr.ErrMessageContains(err, glue.ErrCodeInvalidInputException, "Service is unable to assume role") {
+			if tfawserr.ErrMessageContains(err, glue.ErrCodeInvalidInputException, "Service is unable to assume provided role") {
 				return retry.RetryableError(err)
-=======
-			if tfawserr.ErrMessageContains(err, glue.ErrCodeInvalidInputException, "Service is unable to assume provided role") {
-				return resource.RetryableError(err)
->>>>>>> bea2cb01
 			}
 
 			// InvalidInputException: Unable to retrieve connection tf-acc-test-8656357591012534997: User: arn:aws:sts::*******:assumed-role/tf-acc-test-8656357591012534997/AWS-Crawler is not authorized to perform: glue:GetConnection on resource: * (Service: AmazonDataCatalog; Status Code: 400; Error Code: AccessDeniedException; Request ID: 4d72b66f-9c75-11e8-9faf-5b526c7be968)
@@ -541,13 +536,8 @@
 					return retry.RetryableError(err)
 				}
 
-<<<<<<< HEAD
-				if tfawserr.ErrMessageContains(err, glue.ErrCodeInvalidInputException, "Service is unable to assume role") {
+				if tfawserr.ErrMessageContains(err, glue.ErrCodeInvalidInputException, "Service is unable to assume provided role") {
 					return retry.RetryableError(err)
-=======
-				if tfawserr.ErrMessageContains(err, glue.ErrCodeInvalidInputException, "Service is unable to assume provided role") {
-					return resource.RetryableError(err)
->>>>>>> bea2cb01
 				}
 
 				// InvalidInputException: Unable to retrieve connection tf-acc-test-8656357591012534997: User: arn:aws:sts::*******:assumed-role/tf-acc-test-8656357591012534997/AWS-Crawler is not authorized to perform: glue:GetConnection on resource: * (Service: AmazonDataCatalog; Status Code: 400; Error Code: AccessDeniedException; Request ID: 4d72b66f-9c75-11e8-9faf-5b526c7be968)
