package fsx_test

import (
	"context"
	"fmt"
	"regexp"
	"testing"

	"github.com/aws/aws-sdk-go/aws"
	"github.com/aws/aws-sdk-go/service/fsx"
	sdkacctest "github.com/hashicorp/terraform-plugin-sdk/v2/helper/acctest"
	"github.com/hashicorp/terraform-plugin-sdk/v2/helper/resource"
	"github.com/hashicorp/terraform-plugin-sdk/v2/terraform"
	"github.com/hashicorp/terraform-provider-aws/internal/acctest"
	"github.com/hashicorp/terraform-provider-aws/internal/conns"
	tffsx "github.com/hashicorp/terraform-provider-aws/internal/service/fsx"
	"github.com/hashicorp/terraform-provider-aws/internal/tfresource"
)

func TestAccFSxOpenzfsVolume_basic(t *testing.T) {
	ctx := acctest.Context(t)
	var volume fsx.Volume
	resourceName := "aws_fsx_openzfs_volume.test"
	rName := sdkacctest.RandomWithPrefix(acctest.ResourcePrefix)

	resource.ParallelTest(t, resource.TestCase{
<<<<<<< HEAD
		PreCheck:                 func() { acctest.PreCheck(ctx, t); acctest.PreCheckPartitionHasService(fsx.EndpointsID, t) },
=======
		PreCheck:                 func() { acctest.PreCheck(t); acctest.PreCheckPartitionHasService(t, fsx.EndpointsID) },
>>>>>>> 78d002fe
		ErrorCheck:               acctest.ErrorCheck(t, fsx.EndpointsID),
		ProtoV5ProviderFactories: acctest.ProtoV5ProviderFactories,
		CheckDestroy:             testAccCheckOpenzfsVolumeDestroy(ctx),
		Steps: []resource.TestStep{
			{
				Config: testAccOpenZFSVolumeConfig_basic(rName),
				Check: resource.ComposeTestCheckFunc(
					testAccCheckOpenzfsVolumeExists(ctx, resourceName, &volume),
					acctest.MatchResourceAttrRegionalARN(resourceName, "arn", "fsx", regexp.MustCompile(`volume/fs-.+/fsvol-.+`)),
					resource.TestCheckResourceAttr(resourceName, "copy_tags_to_snapshots", "false"),
					resource.TestCheckResourceAttr(resourceName, "data_compression_type", "NONE"),
					resource.TestCheckResourceAttr(resourceName, "name", rName),
					resource.TestCheckResourceAttr(resourceName, "nfs_exports.#", "1"),
					resource.TestCheckResourceAttr(resourceName, "nfs_exports.0.client_configurations.#", "1"),
					resource.TestCheckResourceAttr(resourceName, "nfs_exports.0.client_configurations.0.clients", "*"),
					acctest.CheckResourceAttrGreaterThanValue(resourceName, "nfs_exports.0.client_configurations.0.options.#", "0"),
					resource.TestCheckResourceAttrSet(resourceName, "parent_volume_id"),
					resource.TestCheckResourceAttr(resourceName, "read_only", "false"),
					resource.TestCheckResourceAttr(resourceName, "record_size_kib", "128"),
					resource.TestCheckResourceAttr(resourceName, "tags.%", "0"),
					resource.TestCheckResourceAttr(resourceName, "user_and_group_quotas.#", "2"),
				),
			},
			{
				ResourceName:      resourceName,
				ImportState:       true,
				ImportStateVerify: true,
			},
		},
	})
}

func TestAccFSxOpenzfsVolume_parentVolume(t *testing.T) {
	ctx := acctest.Context(t)
	var volume, volume2 fsx.Volume
	var volumeId string
	resourceName := "aws_fsx_openzfs_volume.test"
	resourceName2 := "aws_fsx_openzfs_volume.test2"
	rName := sdkacctest.RandomWithPrefix(acctest.ResourcePrefix)
	rName2 := sdkacctest.RandomWithPrefix(acctest.ResourcePrefix)

	resource.ParallelTest(t, resource.TestCase{
<<<<<<< HEAD
		PreCheck:                 func() { acctest.PreCheck(ctx, t); acctest.PreCheckPartitionHasService(fsx.EndpointsID, t) },
=======
		PreCheck:                 func() { acctest.PreCheck(t); acctest.PreCheckPartitionHasService(t, fsx.EndpointsID) },
>>>>>>> 78d002fe
		ErrorCheck:               acctest.ErrorCheck(t, fsx.EndpointsID),
		ProtoV5ProviderFactories: acctest.ProtoV5ProviderFactories,
		CheckDestroy:             testAccCheckOpenzfsVolumeDestroy(ctx),
		Steps: []resource.TestStep{
			{
				Config: testAccOpenZFSVolumeConfig_parent(rName, rName2),
				Check: resource.ComposeTestCheckFunc(
					testAccCheckOpenzfsVolumeExists(ctx, resourceName, &volume),
					testAccCheckOpenzfsVolumeExists(ctx, resourceName2, &volume2),
					testAccCheckOpenzfsVolumeGetID(resourceName, &volumeId),
					acctest.MatchResourceAttrRegionalARN(resourceName, "arn", "fsx", regexp.MustCompile(`volume/fs-.+/fsvol-.+`)),
					acctest.MatchResourceAttrRegionalARN(resourceName2, "arn", "fsx", regexp.MustCompile(`volume/fs-.+/fsvol-.+`)),
					resource.TestCheckResourceAttrPtr(resourceName2, "parent_volume_id", &volumeId),
				),
			},
			{
				ResourceName:      resourceName,
				ImportState:       true,
				ImportStateVerify: true,
			},
		},
	})
}

func TestAccFSxOpenzfsVolume_tags(t *testing.T) {
	ctx := acctest.Context(t)
	var volume1, volume2, volume3 fsx.Volume
	resourceName := "aws_fsx_openzfs_volume.test"
	rName := sdkacctest.RandomWithPrefix(acctest.ResourcePrefix)

	resource.ParallelTest(t, resource.TestCase{
<<<<<<< HEAD
		PreCheck:                 func() { acctest.PreCheck(ctx, t); acctest.PreCheckPartitionHasService(fsx.EndpointsID, t) },
=======
		PreCheck:                 func() { acctest.PreCheck(t); acctest.PreCheckPartitionHasService(t, fsx.EndpointsID) },
>>>>>>> 78d002fe
		ErrorCheck:               acctest.ErrorCheck(t, fsx.EndpointsID),
		ProtoV5ProviderFactories: acctest.ProtoV5ProviderFactories,
		CheckDestroy:             testAccCheckOpenzfsVolumeDestroy(ctx),
		Steps: []resource.TestStep{
			{
				Config: testAccOpenZFSVolumeConfig_tags1(rName, "key1", "value1"),
				Check: resource.ComposeTestCheckFunc(
					testAccCheckOpenzfsVolumeExists(ctx, resourceName, &volume1),
					resource.TestCheckResourceAttr(resourceName, "tags.%", "1"),
					resource.TestCheckResourceAttr(resourceName, "tags.key1", "value1"),
				),
			},
			{
				ResourceName:      resourceName,
				ImportState:       true,
				ImportStateVerify: true,
			},
			{
				Config: testAccOpenZFSVolumeConfig_tags2(rName, "key1", "value1updated", "key2", "value2"),
				Check: resource.ComposeTestCheckFunc(
					testAccCheckOpenzfsVolumeExists(ctx, resourceName, &volume2),
					testAccCheckOpenzfsVolumeNotRecreated(&volume1, &volume2),
					resource.TestCheckResourceAttr(resourceName, "tags.%", "2"),
					resource.TestCheckResourceAttr(resourceName, "tags.key1", "value1updated"),
					resource.TestCheckResourceAttr(resourceName, "tags.key2", "value2"),
				),
			},
			{
				Config: testAccOpenZFSVolumeConfig_tags1(rName, "key2", "value2"),
				Check: resource.ComposeTestCheckFunc(
					testAccCheckOpenzfsVolumeExists(ctx, resourceName, &volume3),
					testAccCheckOpenzfsVolumeNotRecreated(&volume2, &volume3),
					resource.TestCheckResourceAttr(resourceName, "tags.%", "1"),
					resource.TestCheckResourceAttr(resourceName, "tags.key2", "value2"),
				),
			},
		},
	})
}

func TestAccFSxOpenzfsVolume_copyTags(t *testing.T) {
	ctx := acctest.Context(t)
	var volume1, volume2 fsx.Volume
	resourceName := "aws_fsx_openzfs_volume.test"
	rName := sdkacctest.RandomWithPrefix(acctest.ResourcePrefix)

	resource.ParallelTest(t, resource.TestCase{
<<<<<<< HEAD
		PreCheck:                 func() { acctest.PreCheck(ctx, t); acctest.PreCheckPartitionHasService(fsx.EndpointsID, t) },
=======
		PreCheck:                 func() { acctest.PreCheck(t); acctest.PreCheckPartitionHasService(t, fsx.EndpointsID) },
>>>>>>> 78d002fe
		ErrorCheck:               acctest.ErrorCheck(t, fsx.EndpointsID),
		ProtoV5ProviderFactories: acctest.ProtoV5ProviderFactories,
		CheckDestroy:             testAccCheckOpenzfsVolumeDestroy(ctx),
		Steps: []resource.TestStep{
			{
				Config: testAccOpenZFSVolumeConfig_copyTags(rName, "key1", "value1", "true"),
				Check: resource.ComposeTestCheckFunc(
					testAccCheckOpenzfsVolumeExists(ctx, resourceName, &volume1),
					resource.TestCheckResourceAttr(resourceName, "tags.%", "1"),
					resource.TestCheckResourceAttr(resourceName, "tags.key1", "value1"),
					resource.TestCheckResourceAttr(resourceName, "copy_tags_to_snapshots", "true"),
				),
			},
			{
				ResourceName:      resourceName,
				ImportState:       true,
				ImportStateVerify: true,
			},
			{
				Config: testAccOpenZFSVolumeConfig_copyTags(rName, "key1", "value1", "false"),
				Check: resource.ComposeTestCheckFunc(
					testAccCheckOpenzfsVolumeExists(ctx, resourceName, &volume2),
					testAccCheckOpenzfsVolumeRecreated(&volume1, &volume2),
					resource.TestCheckResourceAttr(resourceName, "tags.key1", "value1"),
					resource.TestCheckResourceAttr(resourceName, "copy_tags_to_snapshots", "false"),
				),
			},
		},
	})
}

func TestAccFSxOpenzfsVolume_name(t *testing.T) {
	ctx := acctest.Context(t)
	var volume1, volume2 fsx.Volume
	resourceName := "aws_fsx_openzfs_volume.test"
	rName := sdkacctest.RandomWithPrefix(acctest.ResourcePrefix)
	rName2 := sdkacctest.RandomWithPrefix(acctest.ResourcePrefix)

	resource.ParallelTest(t, resource.TestCase{
<<<<<<< HEAD
		PreCheck:                 func() { acctest.PreCheck(ctx, t); acctest.PreCheckPartitionHasService(fsx.EndpointsID, t) },
=======
		PreCheck:                 func() { acctest.PreCheck(t); acctest.PreCheckPartitionHasService(t, fsx.EndpointsID) },
>>>>>>> 78d002fe
		ErrorCheck:               acctest.ErrorCheck(t, fsx.EndpointsID),
		ProtoV5ProviderFactories: acctest.ProtoV5ProviderFactories,
		CheckDestroy:             testAccCheckOpenzfsVolumeDestroy(ctx),
		Steps: []resource.TestStep{
			{
				Config: testAccOpenZFSVolumeConfig_basic(rName),
				Check: resource.ComposeTestCheckFunc(
					testAccCheckOpenzfsVolumeExists(ctx, resourceName, &volume1),
					resource.TestCheckResourceAttr(resourceName, "name", rName),
				),
			},
			{
				ResourceName:      resourceName,
				ImportState:       true,
				ImportStateVerify: true,
			},
			{
				Config: testAccOpenZFSVolumeConfig_basic(rName2),
				Check: resource.ComposeTestCheckFunc(
					testAccCheckOpenzfsVolumeExists(ctx, resourceName, &volume2),
					testAccCheckOpenzfsVolumeNotRecreated(&volume1, &volume2),
					resource.TestCheckResourceAttr(resourceName, "name", rName2),
				),
			},
		},
	})
}

func TestAccFSxOpenzfsVolume_dataCompressionType(t *testing.T) {
	ctx := acctest.Context(t)
	var volume1, volume2 fsx.Volume
	resourceName := "aws_fsx_openzfs_volume.test"
	rName := sdkacctest.RandomWithPrefix(acctest.ResourcePrefix)

	resource.ParallelTest(t, resource.TestCase{
<<<<<<< HEAD
		PreCheck:                 func() { acctest.PreCheck(ctx, t); acctest.PreCheckPartitionHasService(fsx.EndpointsID, t) },
=======
		PreCheck:                 func() { acctest.PreCheck(t); acctest.PreCheckPartitionHasService(t, fsx.EndpointsID) },
>>>>>>> 78d002fe
		ErrorCheck:               acctest.ErrorCheck(t, fsx.EndpointsID),
		ProtoV5ProviderFactories: acctest.ProtoV5ProviderFactories,
		CheckDestroy:             testAccCheckOpenzfsVolumeDestroy(ctx),
		Steps: []resource.TestStep{
			{
				Config: testAccOpenZFSVolumeConfig_dataCompression(rName, "ZSTD"),
				Check: resource.ComposeTestCheckFunc(
					testAccCheckOpenzfsVolumeExists(ctx, resourceName, &volume1),
					resource.TestCheckResourceAttr(resourceName, "data_compression_type", "ZSTD"),
				),
			},
			{
				ResourceName:      resourceName,
				ImportState:       true,
				ImportStateVerify: true,
			},
			{
				Config: testAccOpenZFSVolumeConfig_dataCompression(rName, "NONE"),
				Check: resource.ComposeTestCheckFunc(
					testAccCheckOpenzfsVolumeExists(ctx, resourceName, &volume2),
					testAccCheckOpenzfsVolumeNotRecreated(&volume1, &volume2),
					resource.TestCheckResourceAttr(resourceName, "data_compression_type", "NONE"),
				),
			},
		},
	})
}

func TestAccFSxOpenzfsVolume_readOnly(t *testing.T) {
	ctx := acctest.Context(t)
	var volume1, volume2 fsx.Volume
	resourceName := "aws_fsx_openzfs_volume.test"
	rName := sdkacctest.RandomWithPrefix(acctest.ResourcePrefix)

	resource.ParallelTest(t, resource.TestCase{
<<<<<<< HEAD
		PreCheck:                 func() { acctest.PreCheck(ctx, t); acctest.PreCheckPartitionHasService(fsx.EndpointsID, t) },
=======
		PreCheck:                 func() { acctest.PreCheck(t); acctest.PreCheckPartitionHasService(t, fsx.EndpointsID) },
>>>>>>> 78d002fe
		ErrorCheck:               acctest.ErrorCheck(t, fsx.EndpointsID),
		ProtoV5ProviderFactories: acctest.ProtoV5ProviderFactories,
		CheckDestroy:             testAccCheckOpenzfsVolumeDestroy(ctx),
		Steps: []resource.TestStep{
			{
				Config: testAccOpenZFSVolumeConfig_readOnly(rName, "false"),
				Check: resource.ComposeTestCheckFunc(
					testAccCheckOpenzfsVolumeExists(ctx, resourceName, &volume1),
					resource.TestCheckResourceAttr(resourceName, "read_only", "false"),
				),
			},
			{
				ResourceName:      resourceName,
				ImportState:       true,
				ImportStateVerify: true,
			},
			{
				Config: testAccOpenZFSVolumeConfig_readOnly(rName, "true"),
				Check: resource.ComposeTestCheckFunc(
					testAccCheckOpenzfsVolumeExists(ctx, resourceName, &volume2),
					testAccCheckOpenzfsVolumeNotRecreated(&volume1, &volume2),
					resource.TestCheckResourceAttr(resourceName, "read_only", "true"),
				),
			},
		},
	})
}

func TestAccFSxOpenzfsVolume_recordSizeKib(t *testing.T) {
	ctx := acctest.Context(t)
	var volume1, volume2 fsx.Volume
	resourceName := "aws_fsx_openzfs_volume.test"
	rName := sdkacctest.RandomWithPrefix(acctest.ResourcePrefix)

	resource.ParallelTest(t, resource.TestCase{
<<<<<<< HEAD
		PreCheck:                 func() { acctest.PreCheck(ctx, t); acctest.PreCheckPartitionHasService(fsx.EndpointsID, t) },
=======
		PreCheck:                 func() { acctest.PreCheck(t); acctest.PreCheckPartitionHasService(t, fsx.EndpointsID) },
>>>>>>> 78d002fe
		ErrorCheck:               acctest.ErrorCheck(t, fsx.EndpointsID),
		ProtoV5ProviderFactories: acctest.ProtoV5ProviderFactories,
		CheckDestroy:             testAccCheckOpenzfsVolumeDestroy(ctx),
		Steps: []resource.TestStep{
			{
				Config: testAccOpenZFSVolumeConfig_recordSizeKib(rName, 8),
				Check: resource.ComposeTestCheckFunc(
					testAccCheckOpenzfsVolumeExists(ctx, resourceName, &volume1),
					resource.TestCheckResourceAttr(resourceName, "record_size_kib", "8"),
				),
			},
			{
				ResourceName:      resourceName,
				ImportState:       true,
				ImportStateVerify: true,
			},
			{
				Config: testAccOpenZFSVolumeConfig_recordSizeKib(rName, 1024),
				Check: resource.ComposeTestCheckFunc(
					testAccCheckOpenzfsVolumeExists(ctx, resourceName, &volume2),
					testAccCheckOpenzfsVolumeNotRecreated(&volume1, &volume2),
					resource.TestCheckResourceAttr(resourceName, "record_size_kib", "1024"),
				),
			},
		},
	})
}

func TestAccFSxOpenzfsVolume_storageCapacity(t *testing.T) {
	ctx := acctest.Context(t)
	var volume1, volume2 fsx.Volume
	resourceName := "aws_fsx_openzfs_volume.test"
	rName := sdkacctest.RandomWithPrefix(acctest.ResourcePrefix)

	resource.ParallelTest(t, resource.TestCase{
<<<<<<< HEAD
		PreCheck:                 func() { acctest.PreCheck(ctx, t); acctest.PreCheckPartitionHasService(fsx.EndpointsID, t) },
=======
		PreCheck:                 func() { acctest.PreCheck(t); acctest.PreCheckPartitionHasService(t, fsx.EndpointsID) },
>>>>>>> 78d002fe
		ErrorCheck:               acctest.ErrorCheck(t, fsx.EndpointsID),
		ProtoV5ProviderFactories: acctest.ProtoV5ProviderFactories,
		CheckDestroy:             testAccCheckOpenzfsVolumeDestroy(ctx),
		Steps: []resource.TestStep{
			{
				Config: testAccOpenZFSVolumeConfig_storageCapacity(rName, 30, 20),
				Check: resource.ComposeTestCheckFunc(
					testAccCheckOpenzfsVolumeExists(ctx, resourceName, &volume1),
					resource.TestCheckResourceAttr(resourceName, "storage_capacity_quota_gib", "30"),
					resource.TestCheckResourceAttr(resourceName, "storage_capacity_reservation_gib", "20"),
				),
			},
			{
				ResourceName:      resourceName,
				ImportState:       true,
				ImportStateVerify: true,
			},
			{
				Config: testAccOpenZFSVolumeConfig_storageCapacity(rName, 40, 30),
				Check: resource.ComposeTestCheckFunc(
					testAccCheckOpenzfsVolumeExists(ctx, resourceName, &volume2),
					testAccCheckOpenzfsVolumeNotRecreated(&volume1, &volume2),
					resource.TestCheckResourceAttr(resourceName, "storage_capacity_quota_gib", "40"),
					resource.TestCheckResourceAttr(resourceName, "storage_capacity_reservation_gib", "30"),
				),
			},
		},
	})
}

func TestAccFSxOpenzfsVolume_nfsExports(t *testing.T) {
	ctx := acctest.Context(t)
	var volume1, volume2 fsx.Volume
	resourceName := "aws_fsx_openzfs_volume.test"
	rName := sdkacctest.RandomWithPrefix(acctest.ResourcePrefix)

	resource.ParallelTest(t, resource.TestCase{
<<<<<<< HEAD
		PreCheck:                 func() { acctest.PreCheck(ctx, t); acctest.PreCheckPartitionHasService(fsx.EndpointsID, t) },
=======
		PreCheck:                 func() { acctest.PreCheck(t); acctest.PreCheckPartitionHasService(t, fsx.EndpointsID) },
>>>>>>> 78d002fe
		ErrorCheck:               acctest.ErrorCheck(t, fsx.EndpointsID),
		ProtoV5ProviderFactories: acctest.ProtoV5ProviderFactories,
		CheckDestroy:             testAccCheckOpenzfsVolumeDestroy(ctx),
		Steps: []resource.TestStep{
			{
				Config: testAccOpenZFSVolumeConfig_nfsExports1(rName),
				Check: resource.ComposeTestCheckFunc(
					testAccCheckOpenzfsVolumeExists(ctx, resourceName, &volume1),
					resource.TestCheckResourceAttr(resourceName, "nfs_exports.#", "1"),
					resource.TestCheckResourceAttr(resourceName, "nfs_exports.0.client_configurations.#", "1"),
					resource.TestCheckResourceAttr(resourceName, "nfs_exports.0.client_configurations.0.clients", "10.0.1.0/24"),
					resource.TestCheckResourceAttr(resourceName, "nfs_exports.0.client_configurations.0.options.#", "2"),
					resource.TestCheckResourceAttr(resourceName, "nfs_exports.0.client_configurations.0.options.0", "async"),
					resource.TestCheckResourceAttr(resourceName, "nfs_exports.0.client_configurations.0.options.1", "rw"),
				),
			},
			{
				ResourceName:      resourceName,
				ImportState:       true,
				ImportStateVerify: true,
			},
			{
				Config: testAccOpenZFSVolumeConfig_nfsExports2(rName),
				Check: resource.ComposeTestCheckFunc(
					testAccCheckOpenzfsVolumeExists(ctx, resourceName, &volume2),
					testAccCheckOpenzfsVolumeNotRecreated(&volume1, &volume2),
					resource.TestCheckResourceAttr(resourceName, "nfs_exports.#", "1"),
					resource.TestCheckResourceAttr(resourceName, "nfs_exports.0.client_configurations.#", "2"),
					resource.TestCheckTypeSetElemNestedAttrs(resourceName, "nfs_exports.0.client_configurations.*", map[string]string{
						"clients":   "10.0.1.0/24",
						"options.0": "async",
						"options.1": "rw",
					}),
					resource.TestCheckTypeSetElemNestedAttrs(resourceName, "nfs_exports.0.client_configurations.*", map[string]string{
						"clients":   "*",
						"options.0": "sync",
						"options.1": "rw",
					}),
				),
			},
		},
	})
}

func TestAccFSxOpenzfsVolume_userAndGroupQuotas(t *testing.T) {
	ctx := acctest.Context(t)
	var volume1, volume2 fsx.Volume
	resourceName := "aws_fsx_openzfs_volume.test"
	rName := sdkacctest.RandomWithPrefix(acctest.ResourcePrefix)

	resource.ParallelTest(t, resource.TestCase{
<<<<<<< HEAD
		PreCheck:                 func() { acctest.PreCheck(ctx, t); acctest.PreCheckPartitionHasService(fsx.EndpointsID, t) },
=======
		PreCheck:                 func() { acctest.PreCheck(t); acctest.PreCheckPartitionHasService(t, fsx.EndpointsID) },
>>>>>>> 78d002fe
		ErrorCheck:               acctest.ErrorCheck(t, fsx.EndpointsID),
		ProtoV5ProviderFactories: acctest.ProtoV5ProviderFactories,
		CheckDestroy:             testAccCheckOpenzfsVolumeDestroy(ctx),
		Steps: []resource.TestStep{
			{
				Config: testAccOpenZFSVolumeConfig_userAndGroupQuotas1(rName, 256),
				Check: resource.ComposeTestCheckFunc(
					testAccCheckOpenzfsVolumeExists(ctx, resourceName, &volume1),
					resource.TestCheckResourceAttr(resourceName, "user_and_group_quotas.#", "1"),
					resource.TestCheckTypeSetElemNestedAttrs(resourceName, "user_and_group_quotas.*", map[string]string{
						"id":                         "10",
						"storage_capacity_quota_gib": "256",
						"type":                       "USER",
					}),
				),
			},
			{
				ResourceName:      resourceName,
				ImportState:       true,
				ImportStateVerify: true,
			},
			{
				Config: testAccOpenZFSVolumeConfig_userAndGroupQuotas2(rName, 128, 1024),
				Check: resource.ComposeTestCheckFunc(
					testAccCheckOpenzfsVolumeExists(ctx, resourceName, &volume2),
					testAccCheckOpenzfsVolumeNotRecreated(&volume1, &volume2),
					resource.TestCheckResourceAttr(resourceName, "user_and_group_quotas.#", "4"),
					resource.TestCheckTypeSetElemNestedAttrs(resourceName, "user_and_group_quotas.*", map[string]string{
						"id":                         "10",
						"storage_capacity_quota_gib": "128",
						"type":                       "USER",
					}),
					resource.TestCheckTypeSetElemNestedAttrs(resourceName, "user_and_group_quotas.*", map[string]string{
						"id":                         "20",
						"storage_capacity_quota_gib": "1024",
						"type":                       "GROUP",
					}),
					resource.TestCheckTypeSetElemNestedAttrs(resourceName, "user_and_group_quotas.*", map[string]string{
						"id":                         "5",
						"storage_capacity_quota_gib": "1024",
						"type":                       "GROUP",
					}),
					resource.TestCheckTypeSetElemNestedAttrs(resourceName, "user_and_group_quotas.*", map[string]string{
						"id":                         "100",
						"storage_capacity_quota_gib": "128",
						"type":                       "USER",
					}),
				),
			},
		},
	})
}

func testAccCheckOpenzfsVolumeExists(ctx context.Context, resourceName string, volume *fsx.Volume) resource.TestCheckFunc {
	return func(s *terraform.State) error {
		rs, ok := s.RootModule().Resources[resourceName]
		if !ok {
			return fmt.Errorf("Not found: %s", resourceName)
		}

		conn := acctest.Provider.Meta().(*conns.AWSClient).FSxConn()

		volume1, err := tffsx.FindVolumeByID(ctx, conn, rs.Primary.ID)
		if err != nil {
			return err
		}

		if volume == nil {
			return fmt.Errorf("FSx OpenZFS Volume (%s) not found", rs.Primary.ID)
		}

		*volume = *volume1

		return nil
	}
}

func testAccCheckOpenzfsVolumeDestroy(ctx context.Context) resource.TestCheckFunc {
	return func(s *terraform.State) error {
		conn := acctest.Provider.Meta().(*conns.AWSClient).FSxConn()

		for _, rs := range s.RootModule().Resources {
			if rs.Type != "aws_fsx_openzfs_volume" {
				continue
			}

			volume, err := tffsx.FindVolumeByID(ctx, conn, rs.Primary.ID)
			if tfresource.NotFound(err) {
				continue
			}

			if volume != nil {
				return fmt.Errorf("FSx OpenZFS Volume (%s) still exists", rs.Primary.ID)
			}
		}
		return nil
	}
}

func testAccCheckOpenzfsVolumeGetID(resourceName string, volumeId *string) resource.TestCheckFunc {
	return func(s *terraform.State) error {
		rs, ok := s.RootModule().Resources[resourceName]
		if !ok {
			return fmt.Errorf("Not found: %s", resourceName)
		}

		*volumeId = rs.Primary.ID

		return nil
	}
}

func testAccCheckOpenzfsVolumeNotRecreated(i, j *fsx.Volume) resource.TestCheckFunc {
	return func(s *terraform.State) error {
		if aws.StringValue(i.VolumeId) != aws.StringValue(j.VolumeId) {
			return fmt.Errorf("FSx OpenZFS Volume (%s) recreated", aws.StringValue(i.VolumeId))
		}

		return nil
	}
}

func testAccCheckOpenzfsVolumeRecreated(i, j *fsx.Volume) resource.TestCheckFunc {
	return func(s *terraform.State) error {
		if aws.StringValue(i.VolumeId) == aws.StringValue(j.VolumeId) {
			return fmt.Errorf("FSx OpenZFS Volume (%s) not recreated", aws.StringValue(i.VolumeId))
		}

		return nil
	}
}

func testAccOpenzfsVolumeBaseConfig(rName string) string {
	return acctest.ConfigCompose(acctest.ConfigAvailableAZsNoOptIn(), fmt.Sprintf(`
data "aws_partition" "current" {}

resource "aws_vpc" "test" {
  cidr_block = "10.0.0.0/16"

  tags = {
    Name = %[1]q
  }
}

resource "aws_subnet" "test1" {
  vpc_id            = aws_vpc.test.id
  cidr_block        = "10.0.1.0/24"
  availability_zone = data.aws_availability_zones.available.names[0]

  tags = {
    Name = %[1]q
  }
}

resource "aws_fsx_openzfs_file_system" "test" {
  storage_capacity    = 64
  subnet_ids          = [aws_subnet.test1.id]
  deployment_type     = "SINGLE_AZ_1"
  throughput_capacity = 64
}
`, rName))
}

func testAccOpenZFSVolumeConfig_basic(rName string) string {
	return acctest.ConfigCompose(testAccOpenzfsVolumeBaseConfig(rName), fmt.Sprintf(`
resource "aws_fsx_openzfs_volume" "test" {
  name             = %[1]q
  parent_volume_id = aws_fsx_openzfs_file_system.test.root_volume_id
}
`, rName))
}

func testAccOpenZFSVolumeConfig_parent(rName, rName2 string) string {
	return acctest.ConfigCompose(testAccOpenzfsVolumeBaseConfig(rName), fmt.Sprintf(`
resource "aws_fsx_openzfs_volume" "test" {
  name             = %[1]q
  parent_volume_id = aws_fsx_openzfs_file_system.test.root_volume_id
}

resource "aws_fsx_openzfs_volume" "test2" {
  name             = %[2]q
  parent_volume_id = aws_fsx_openzfs_volume.test.id
}
`, rName, rName2))
}

func testAccOpenZFSVolumeConfig_tags1(rName, tagKey1, tagValue1 string) string {
	return acctest.ConfigCompose(testAccOpenzfsVolumeBaseConfig(rName), fmt.Sprintf(`
resource "aws_fsx_openzfs_volume" "test" {
  name             = %[1]q
  parent_volume_id = aws_fsx_openzfs_file_system.test.root_volume_id

  tags = {
    %[2]q = %[3]q
  }
}
`, rName, tagKey1, tagValue1))
}

func testAccOpenZFSVolumeConfig_tags2(rName, tagKey1, tagValue1, tagKey2, tagValue2 string) string {
	return acctest.ConfigCompose(testAccOpenzfsVolumeBaseConfig(rName), fmt.Sprintf(`
resource "aws_fsx_openzfs_volume" "test" {
  name             = %[1]q
  parent_volume_id = aws_fsx_openzfs_file_system.test.root_volume_id


  tags = {
    %[2]q = %[3]q
    %[4]q = %[5]q
  }
}
`, rName, tagKey1, tagValue1, tagKey2, tagValue2))
}

func testAccOpenZFSVolumeConfig_copyTags(rName, tagKey1, tagValue1, copyTags string) string {
	return acctest.ConfigCompose(testAccOpenzfsVolumeBaseConfig(rName), fmt.Sprintf(`
resource "aws_fsx_openzfs_volume" "test" {
  name                   = %[1]q
  parent_volume_id       = aws_fsx_openzfs_file_system.test.root_volume_id
  copy_tags_to_snapshots = %[4]s

  tags = {
    %[2]q = %[3]q
  }
}
`, rName, tagKey1, tagValue1, copyTags))
}

func testAccOpenZFSVolumeConfig_dataCompression(rName, dType string) string {
	return acctest.ConfigCompose(testAccOpenzfsVolumeBaseConfig(rName), fmt.Sprintf(`
resource "aws_fsx_openzfs_volume" "test" {
  name                  = %[1]q
  parent_volume_id      = aws_fsx_openzfs_file_system.test.root_volume_id
  data_compression_type = %[2]q
}
`, rName, dType))
}

func testAccOpenZFSVolumeConfig_readOnly(rName, readOnly string) string {
	return acctest.ConfigCompose(testAccOpenzfsVolumeBaseConfig(rName), fmt.Sprintf(`
resource "aws_fsx_openzfs_volume" "test" {
  name             = %[1]q
  parent_volume_id = aws_fsx_openzfs_file_system.test.root_volume_id
  read_only        = %[2]s
}
`, rName, readOnly))
}

func testAccOpenZFSVolumeConfig_recordSizeKib(rName string, recordSizeKib int) string {
	return acctest.ConfigCompose(testAccOpenzfsVolumeBaseConfig(rName), fmt.Sprintf(`
resource "aws_fsx_openzfs_volume" "test" {
  name             = %[1]q
  parent_volume_id = aws_fsx_openzfs_file_system.test.root_volume_id
  record_size_kib  = %[2]d
}
`, rName, recordSizeKib))
}

func testAccOpenZFSVolumeConfig_storageCapacity(rName string, storageQuota, storageReservation int) string {
	return acctest.ConfigCompose(testAccOpenzfsVolumeBaseConfig(rName), fmt.Sprintf(`
resource "aws_fsx_openzfs_volume" "test" {
  name                             = %[1]q
  parent_volume_id                 = aws_fsx_openzfs_file_system.test.root_volume_id
  storage_capacity_quota_gib       = %[2]d
  storage_capacity_reservation_gib = %[3]d
}
`, rName, storageQuota, storageReservation))
}

func testAccOpenZFSVolumeConfig_nfsExports1(rName string) string {
	return acctest.ConfigCompose(testAccOpenzfsVolumeBaseConfig(rName), fmt.Sprintf(`
resource "aws_fsx_openzfs_volume" "test" {
  name             = %[1]q
  parent_volume_id = aws_fsx_openzfs_file_system.test.root_volume_id
  nfs_exports {
    client_configurations {
      clients = "10.0.1.0/24"
      options = ["async", "rw"]
    }
  }

}
`, rName))
}

func testAccOpenZFSVolumeConfig_nfsExports2(rName string) string {
	return acctest.ConfigCompose(testAccOpenzfsVolumeBaseConfig(rName), fmt.Sprintf(`
resource "aws_fsx_openzfs_volume" "test" {
  name             = %[1]q
  parent_volume_id = aws_fsx_openzfs_file_system.test.root_volume_id
  nfs_exports {
    client_configurations {
      clients = "10.0.1.0/24"
      options = ["async", "rw"]
    }
    client_configurations {
      clients = "*"
      options = ["sync", "rw"]
    }
  }
}
`, rName))
}

func testAccOpenZFSVolumeConfig_userAndGroupQuotas1(rName string, quotaSize int) string {
	return acctest.ConfigCompose(testAccOpenzfsVolumeBaseConfig(rName), fmt.Sprintf(`
resource "aws_fsx_openzfs_volume" "test" {
  name             = %[1]q
  parent_volume_id = aws_fsx_openzfs_file_system.test.root_volume_id
  user_and_group_quotas {
    id                         = 10
    storage_capacity_quota_gib = %[2]d
    type                       = "USER"
  }
}
`, rName, quotaSize))
}

func testAccOpenZFSVolumeConfig_userAndGroupQuotas2(rName string, userQuota, groupQuota int) string {
	return acctest.ConfigCompose(testAccOpenzfsVolumeBaseConfig(rName), fmt.Sprintf(`
resource "aws_fsx_openzfs_volume" "test" {
  name             = %[1]q
  parent_volume_id = aws_fsx_openzfs_file_system.test.root_volume_id
  user_and_group_quotas {
    id                         = 10
    storage_capacity_quota_gib = %[2]d
    type                       = "USER"
  }
  user_and_group_quotas {
    id                         = 20
    storage_capacity_quota_gib = %[3]d
    type                       = "GROUP"
  }
  user_and_group_quotas {
    id                         = 5
    storage_capacity_quota_gib = %[3]d
    type                       = "GROUP"
  }
  user_and_group_quotas {
    id                         = 100
    storage_capacity_quota_gib = %[2]d
    type                       = "USER"
  }
}
`, rName, userQuota, groupQuota))
}<|MERGE_RESOLUTION|>--- conflicted
+++ resolved
@@ -24,11 +24,7 @@
 	rName := sdkacctest.RandomWithPrefix(acctest.ResourcePrefix)
 
 	resource.ParallelTest(t, resource.TestCase{
-<<<<<<< HEAD
-		PreCheck:                 func() { acctest.PreCheck(ctx, t); acctest.PreCheckPartitionHasService(fsx.EndpointsID, t) },
-=======
-		PreCheck:                 func() { acctest.PreCheck(t); acctest.PreCheckPartitionHasService(t, fsx.EndpointsID) },
->>>>>>> 78d002fe
+		PreCheck:                 func() { acctest.PreCheck(ctx, t); acctest.PreCheckPartitionHasService(t, fsx.EndpointsID) },
 		ErrorCheck:               acctest.ErrorCheck(t, fsx.EndpointsID),
 		ProtoV5ProviderFactories: acctest.ProtoV5ProviderFactories,
 		CheckDestroy:             testAccCheckOpenzfsVolumeDestroy(ctx),
@@ -71,11 +67,7 @@
 	rName2 := sdkacctest.RandomWithPrefix(acctest.ResourcePrefix)
 
 	resource.ParallelTest(t, resource.TestCase{
-<<<<<<< HEAD
-		PreCheck:                 func() { acctest.PreCheck(ctx, t); acctest.PreCheckPartitionHasService(fsx.EndpointsID, t) },
-=======
-		PreCheck:                 func() { acctest.PreCheck(t); acctest.PreCheckPartitionHasService(t, fsx.EndpointsID) },
->>>>>>> 78d002fe
+		PreCheck:                 func() { acctest.PreCheck(ctx, t); acctest.PreCheckPartitionHasService(t, fsx.EndpointsID) },
 		ErrorCheck:               acctest.ErrorCheck(t, fsx.EndpointsID),
 		ProtoV5ProviderFactories: acctest.ProtoV5ProviderFactories,
 		CheckDestroy:             testAccCheckOpenzfsVolumeDestroy(ctx),
@@ -107,11 +99,7 @@
 	rName := sdkacctest.RandomWithPrefix(acctest.ResourcePrefix)
 
 	resource.ParallelTest(t, resource.TestCase{
-<<<<<<< HEAD
-		PreCheck:                 func() { acctest.PreCheck(ctx, t); acctest.PreCheckPartitionHasService(fsx.EndpointsID, t) },
-=======
-		PreCheck:                 func() { acctest.PreCheck(t); acctest.PreCheckPartitionHasService(t, fsx.EndpointsID) },
->>>>>>> 78d002fe
+		PreCheck:                 func() { acctest.PreCheck(ctx, t); acctest.PreCheckPartitionHasService(t, fsx.EndpointsID) },
 		ErrorCheck:               acctest.ErrorCheck(t, fsx.EndpointsID),
 		ProtoV5ProviderFactories: acctest.ProtoV5ProviderFactories,
 		CheckDestroy:             testAccCheckOpenzfsVolumeDestroy(ctx),
@@ -159,11 +147,7 @@
 	rName := sdkacctest.RandomWithPrefix(acctest.ResourcePrefix)
 
 	resource.ParallelTest(t, resource.TestCase{
-<<<<<<< HEAD
-		PreCheck:                 func() { acctest.PreCheck(ctx, t); acctest.PreCheckPartitionHasService(fsx.EndpointsID, t) },
-=======
-		PreCheck:                 func() { acctest.PreCheck(t); acctest.PreCheckPartitionHasService(t, fsx.EndpointsID) },
->>>>>>> 78d002fe
+		PreCheck:                 func() { acctest.PreCheck(ctx, t); acctest.PreCheckPartitionHasService(t, fsx.EndpointsID) },
 		ErrorCheck:               acctest.ErrorCheck(t, fsx.EndpointsID),
 		ProtoV5ProviderFactories: acctest.ProtoV5ProviderFactories,
 		CheckDestroy:             testAccCheckOpenzfsVolumeDestroy(ctx),
@@ -203,11 +187,7 @@
 	rName2 := sdkacctest.RandomWithPrefix(acctest.ResourcePrefix)
 
 	resource.ParallelTest(t, resource.TestCase{
-<<<<<<< HEAD
-		PreCheck:                 func() { acctest.PreCheck(ctx, t); acctest.PreCheckPartitionHasService(fsx.EndpointsID, t) },
-=======
-		PreCheck:                 func() { acctest.PreCheck(t); acctest.PreCheckPartitionHasService(t, fsx.EndpointsID) },
->>>>>>> 78d002fe
+		PreCheck:                 func() { acctest.PreCheck(ctx, t); acctest.PreCheckPartitionHasService(t, fsx.EndpointsID) },
 		ErrorCheck:               acctest.ErrorCheck(t, fsx.EndpointsID),
 		ProtoV5ProviderFactories: acctest.ProtoV5ProviderFactories,
 		CheckDestroy:             testAccCheckOpenzfsVolumeDestroy(ctx),
@@ -243,11 +223,7 @@
 	rName := sdkacctest.RandomWithPrefix(acctest.ResourcePrefix)
 
 	resource.ParallelTest(t, resource.TestCase{
-<<<<<<< HEAD
-		PreCheck:                 func() { acctest.PreCheck(ctx, t); acctest.PreCheckPartitionHasService(fsx.EndpointsID, t) },
-=======
-		PreCheck:                 func() { acctest.PreCheck(t); acctest.PreCheckPartitionHasService(t, fsx.EndpointsID) },
->>>>>>> 78d002fe
+		PreCheck:                 func() { acctest.PreCheck(ctx, t); acctest.PreCheckPartitionHasService(t, fsx.EndpointsID) },
 		ErrorCheck:               acctest.ErrorCheck(t, fsx.EndpointsID),
 		ProtoV5ProviderFactories: acctest.ProtoV5ProviderFactories,
 		CheckDestroy:             testAccCheckOpenzfsVolumeDestroy(ctx),
@@ -283,11 +259,7 @@
 	rName := sdkacctest.RandomWithPrefix(acctest.ResourcePrefix)
 
 	resource.ParallelTest(t, resource.TestCase{
-<<<<<<< HEAD
-		PreCheck:                 func() { acctest.PreCheck(ctx, t); acctest.PreCheckPartitionHasService(fsx.EndpointsID, t) },
-=======
-		PreCheck:                 func() { acctest.PreCheck(t); acctest.PreCheckPartitionHasService(t, fsx.EndpointsID) },
->>>>>>> 78d002fe
+		PreCheck:                 func() { acctest.PreCheck(ctx, t); acctest.PreCheckPartitionHasService(t, fsx.EndpointsID) },
 		ErrorCheck:               acctest.ErrorCheck(t, fsx.EndpointsID),
 		ProtoV5ProviderFactories: acctest.ProtoV5ProviderFactories,
 		CheckDestroy:             testAccCheckOpenzfsVolumeDestroy(ctx),
@@ -323,11 +295,7 @@
 	rName := sdkacctest.RandomWithPrefix(acctest.ResourcePrefix)
 
 	resource.ParallelTest(t, resource.TestCase{
-<<<<<<< HEAD
-		PreCheck:                 func() { acctest.PreCheck(ctx, t); acctest.PreCheckPartitionHasService(fsx.EndpointsID, t) },
-=======
-		PreCheck:                 func() { acctest.PreCheck(t); acctest.PreCheckPartitionHasService(t, fsx.EndpointsID) },
->>>>>>> 78d002fe
+		PreCheck:                 func() { acctest.PreCheck(ctx, t); acctest.PreCheckPartitionHasService(t, fsx.EndpointsID) },
 		ErrorCheck:               acctest.ErrorCheck(t, fsx.EndpointsID),
 		ProtoV5ProviderFactories: acctest.ProtoV5ProviderFactories,
 		CheckDestroy:             testAccCheckOpenzfsVolumeDestroy(ctx),
@@ -363,11 +331,7 @@
 	rName := sdkacctest.RandomWithPrefix(acctest.ResourcePrefix)
 
 	resource.ParallelTest(t, resource.TestCase{
-<<<<<<< HEAD
-		PreCheck:                 func() { acctest.PreCheck(ctx, t); acctest.PreCheckPartitionHasService(fsx.EndpointsID, t) },
-=======
-		PreCheck:                 func() { acctest.PreCheck(t); acctest.PreCheckPartitionHasService(t, fsx.EndpointsID) },
->>>>>>> 78d002fe
+		PreCheck:                 func() { acctest.PreCheck(ctx, t); acctest.PreCheckPartitionHasService(t, fsx.EndpointsID) },
 		ErrorCheck:               acctest.ErrorCheck(t, fsx.EndpointsID),
 		ProtoV5ProviderFactories: acctest.ProtoV5ProviderFactories,
 		CheckDestroy:             testAccCheckOpenzfsVolumeDestroy(ctx),
@@ -405,11 +369,7 @@
 	rName := sdkacctest.RandomWithPrefix(acctest.ResourcePrefix)
 
 	resource.ParallelTest(t, resource.TestCase{
-<<<<<<< HEAD
-		PreCheck:                 func() { acctest.PreCheck(ctx, t); acctest.PreCheckPartitionHasService(fsx.EndpointsID, t) },
-=======
-		PreCheck:                 func() { acctest.PreCheck(t); acctest.PreCheckPartitionHasService(t, fsx.EndpointsID) },
->>>>>>> 78d002fe
+		PreCheck:                 func() { acctest.PreCheck(ctx, t); acctest.PreCheckPartitionHasService(t, fsx.EndpointsID) },
 		ErrorCheck:               acctest.ErrorCheck(t, fsx.EndpointsID),
 		ProtoV5ProviderFactories: acctest.ProtoV5ProviderFactories,
 		CheckDestroy:             testAccCheckOpenzfsVolumeDestroy(ctx),
@@ -461,11 +421,7 @@
 	rName := sdkacctest.RandomWithPrefix(acctest.ResourcePrefix)
 
 	resource.ParallelTest(t, resource.TestCase{
-<<<<<<< HEAD
-		PreCheck:                 func() { acctest.PreCheck(ctx, t); acctest.PreCheckPartitionHasService(fsx.EndpointsID, t) },
-=======
-		PreCheck:                 func() { acctest.PreCheck(t); acctest.PreCheckPartitionHasService(t, fsx.EndpointsID) },
->>>>>>> 78d002fe
+		PreCheck:                 func() { acctest.PreCheck(ctx, t); acctest.PreCheckPartitionHasService(t, fsx.EndpointsID) },
 		ErrorCheck:               acctest.ErrorCheck(t, fsx.EndpointsID),
 		ProtoV5ProviderFactories: acctest.ProtoV5ProviderFactories,
 		CheckDestroy:             testAccCheckOpenzfsVolumeDestroy(ctx),
