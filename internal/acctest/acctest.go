--- conflicted
+++ resolved
@@ -70,11 +70,7 @@
 	t.Skip(message)
 }
 
-<<<<<<< HEAD
-// ProviderFactories is a static map containing only the main provider instance
-=======
 // ProtoV5ProviderFactories is a static map containing only the main provider instance
->>>>>>> b4090c91
 //
 // Use other ProviderFactories functions, such as FactoriesAlternate,
 // for tests requiring special provider configurations.
@@ -100,11 +96,6 @@
 	var err error
 	Provider, err = provider.New(context.Background())
 
-<<<<<<< HEAD
-	// Always allocate a new provider instance each invocation, otherwise gRPC
-	// ProviderConfigure() can overwrite configuration during concurrent testing.
-	ProviderFactories = factoriesInit(nil, []string{ProviderName})
-=======
 	if err != nil {
 		panic(err)
 	}
@@ -130,7 +121,6 @@
 	}
 
 	return factories
->>>>>>> b4090c91
 }
 
 func factoriesInit(t *testing.T, providers *[]*schema.Provider, providerNames []string) map[string]func() (*schema.Provider, error) {
@@ -1943,9 +1933,6 @@
 	)
 }
 
-<<<<<<< HEAD
-// CheckVPCExists returns a resource.TestCheckFunc which checks whether the VPC represented by the specified Terraform resource exists at AWS.
-=======
 func ConfigVPCWithSubnetsIPv6(rName string, subnetCount int) string {
 	return ConfigCompose(
 		ConfigAvailableAZsNoOptInDefaultExclude(),
@@ -1978,7 +1965,6 @@
 	)
 }
 
->>>>>>> b4090c91
 func CheckVPCExists(n string, v *ec2.Vpc) resource.TestCheckFunc {
 	return func(s *terraform.State) error {
 		rs, ok := s.RootModule().Resources[n]
