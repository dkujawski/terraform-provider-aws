--- conflicted
+++ resolved
@@ -219,11 +219,8 @@
                                     <a href="/docs/providers/aws/r/apigatewayv2_api.html">aws_apigatewayv2_api</a>
                                 </li>
                                 <li>
-<<<<<<< HEAD
+                                    <a href="/docs/providers/aws/r/apigatewayv2_authorizer.html">aws_apigatewayv2_authorizer</a>
                                     <a href="/docs/providers/aws/r/apigatewayv2_integration.html">aws_apigatewayv2_integration</a>
-=======
-                                    <a href="/docs/providers/aws/r/apigatewayv2_authorizer.html">aws_apigatewayv2_authorizer</a>
->>>>>>> ac6e83f7
                                 </li>
                             </ul>
                         </li>
